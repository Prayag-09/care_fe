--- conflicted
+++ resolved
@@ -31,12 +31,7 @@
 
 General Guidelines
 
-<<<<<<< HEAD
-- Care uses a custom useQuery hook to fetch data from the API. (Docs @ /Utils/request/useQuery)
+- Care uses TanStack Query for data fetching from the API along with query and mutate utilities for the queryFn and mutationFn. (Docs @ /Utils/request/README.md)
 - APIs are defined in the api.tsx file.
 - Use raviger for routing.
-- Use care icons for icons.
-=======
-- Care uses TanStack Query for data fetching from the API along with query and mutate utilities for the queryFn and mutationFn. (Docs @ /Utils/request/README.md)
-- APIs are defined in the api.tsx file.
->>>>>>> ba80ea90
+- Use care icons for icons.