--- conflicted
+++ resolved
@@ -1,55 +1,5 @@
 You are an expert in TypeScript, React, Shadcn UI, Tailwind.
 
-<<<<<<< HEAD
-Pages are defined in /src/pages.
-
-The React Components for the pages are defined in /src/components. Care primarily uses shadcn/ui components.
-
-Routing for the React Pages are defined in /src/Routers/AppRouter.tsx using `raviger`. The AppRouter has a Routes object that maps paths to React Components.
-
-For Icons, Care uses an implementation of Unicons which can be used like this:
-
-```
-import CareIcon from "@/CAREUI/icons/CareIcon";
-
-<CareIcon icon="l-hospital" />
-```
-
-The main routes are accessible from the BaseNavItems defined within the StatelessSidebar component in /src/components/Common/Sidebar/Sidebar.tsx.
-
-Care uses a custom useQuery hook to fetch data from the API. API routes are defined in the api.tsx file like:
-
-```
-routes = {
-  createScribe: {
-    path: "/api/care_scribe/scribe/",
-    method: "POST",
-    TReq: Type<ScribeModel>(),
-    TRes: Type<ScribeModel>(),
-  },
-  ...otherRoutes
-}
-```
-
-Here's an example of how to use the useQuery hook to fetch data from the API
-
-```
-import useQuery from "@/Utils/request/useQuery";
-const { data, loading, error } = useQuery(routes.getFacilityUsers, {
-  facility_id: "1",
-});
-```
-
-Here's an example of how to make a request to the API
-
-```
-import request from "@/Utils/request/request";
-const { res } = await request(routes.partialUpdateAsset, {
-  pathParams: { external_id: assetId },
-  body: data,
-});
-```
-=======
 Key Principles
 
 - Write concise, technical TypeScript code with accurate examples.
@@ -63,7 +13,6 @@
 - Favor named exports for components.
 
 TypeScript Usage
->>>>>>> f87a2a4d
 
 - Use TypeScript for all code; prefer interfaces over types.
 - Avoid enums; use maps instead.
