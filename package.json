--- conflicted
+++ resolved
@@ -247,11 +247,7 @@
   "lint-staged": {
     "*.{ts,tsx,js,jsx}": [
       "prettier --write --ignore-unknown",
-<<<<<<< HEAD
-      "eslint --fix --ignore-pattern 'start.sh' --ignore-pattern '*.md' --ignore-pattern '*.stories.mdx' --ignore-pattern 'Dockerfile' --ignore-pattern 'netlify.toml'",
-=======
       "eslint --fix",
->>>>>>> 2cd74bc3
       "git update-index --again"
     ]
   },
