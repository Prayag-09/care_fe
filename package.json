{
  "name": "care_fe",
  "version": "2.5.4",
  "description": "Care is a single point to link Hospitals,Corona Care Centers and Volunteers to the unified Corona Safe Network",
  "private": true,
  "repository": {
    "type": "git",
    "url": "git@github.com:coronasafe/care_fe.git"
  },
  "bugs": {
    "url": "https://support.coronasafe.network",
    "email": "info@coronasafe.network"
  },
  "contributors": [
    "coronasafe Contributors"
  ],
  "homepage": "https://care.coronasafe.in",
  "main": "./src/index.tsx",
  "keywords": [
    "Coronasafe",
    "care",
    "react",
    "reason-react",
    "tailwind",
    "pwa",
    "material-ui",
    "typescritps"
  ],
  "author": "Coronsafe Care Contributors",
  "license": "MIT",
  "dependencies": {
    "@babel/core": "^7.12.10",
    "@coronasafe/prescription-builder": "^0.1.13",
    "@date-io/date-fns": "^1.3.13",
    "@loadable/component": "^5.14.1",
    "@material-ui/core": "^4.11.3",
    "@material-ui/icons": "^4.11.2",
    "@material-ui/lab": "^4.0.0-alpha.57",
    "@material-ui/pickers": "^3.2.10",
    "@material-ui/styles": "^4.11.3",
    "@material-ui/types": "^5.1.0",
    "@sentry/browser": "^6.4.1",
    "@svgr/webpack": "^5.5.0",
    "@tailwindcss/ui": "^0.5.0",
    "@types/loadable__component": "^5.13.1",
    "@types/lodash": "^4.14.168",
    "@types/node": "^14.14.22",
    "@types/qrcode.react": "^1.0.1",
    "@types/react": "^16.14.2",
    "@types/react-csv": "^1.1.1",
    "@types/react-dom": "^16.9.10",
    "@types/react-google-recaptcha": "^2.1.0",
    "@types/react-redux": "^7.1.16",
    "@types/react-select": "3.0.16",
    "@types/react-slick": "^0.23.4",
    "@types/react-swipeable-views": "^0.13.0",
    "@types/react-virtualized": "^9.21.11",
    "@typescript-eslint/eslint-plugin": "^3.10.1",
    "@typescript-eslint/parser": "^3.10.1",
    "axios": "^0.21.1",
    "clean-webpack-plugin": "^3.0.0",
    "cross-env": "^7.0.3",
    "css-loader": "^5.2.5",
    "date-fns": "^2.16.1",
    "file-loader": "6.0.0",
    "html-webpack-plugin": "^4.5.1",
    "libphonenumber-js": "^1.9.9",
    "lodash.debounce": "^4.0.8",
    "lodash.get": "^4.4.2",
    "lodash.isempty": "^4.4.0",
    "mini-css-extract-plugin": "0.9.0",
    "moment": "^2.29.1",
    "moment-locales-webpack-plugin": "^1.2.0",
    "node-sass": "^4.14.1",
    "postcss-safe-parser": "^4.0.2",
    "qrcode.react": "^1.0.1",
    "querystring": "^0.2.0",
    "raviger": "^1.6.0",
    "react": "^16.14.0",
    "react-copy-to-clipboard": "^5.0.3",
    "react-csv": "^2.0.3",
    "react-csv-reader": "^3.1.2",
    "react-dates": "^21.8.0",
    "react-dom": "^16.14.0",
    "react-google-recaptcha": "^2.1.0",
    "react-leaflet-location-picker": "^1.4.2",
    "react-phone-input-2": "^2.14.0",
    "react-redux": "^7.2.2",
    "react-scripts": "^3.4.3",
    "react-swipeable-views": "^0.13.9",
    "react-transition-group": "^4.4.1",
    "react-virtualized": "^9.22.3",
    "reason-react": "^0.9.1",
    "redux": "^4.0.5",
    "redux-thunk": "^2.3.0",
    "resolve": "1.17.0",
    "sass-loader": "9.0.3",
    "save": "^2.4.0",
    "tailwindcss": "^1.9.6",
    "tslib": "^2.1.0",
    "typescript": "^3.9.7",
    "uuid": "^8.3.2"
  },
  "scripts": {
    "prebuild": "npm run re:build && npm run generate-build-meta",
    "start": "npm run re:build && webpack-dev-server -p --open --mode=development",
    "start:Dev": "cross-env NODE_ENV=production http-server dist",
    "re:build": "bsb -make-world -clean-world",
    "re:watch": "bsb -make-world -clean-world -w",
    "build": "cross-env NODE_ENV=production ./node_modules/.bin/webpack -p --mode=production",
    "generate-build-meta": "node ./build-scripts/generate-build-version.js",
    "test": "snyk test"
  },
  "eslintConfig": {
    "extends": "react-app"
  },
  "browserslist": {
    "production": [
      ">0.2%",
      "not dead",
      "not op_mini all"
    ],
    "development": [
      "last 1 chrome version",
      "last 1 firefox version",
      "last 1 safari version"
    ]
  },
  "devDependencies": {
    "@fullhuman/postcss-purgecss": "^2.3.0",
    "@pnotify/core": "^5.2.0",
    "@testing-library/jest-dom": "^5.11.9",
    "@testing-library/react": "^10.4.9",
    "@testing-library/user-event": "^12.6.2",
    "@types/draft-js": "^0.10.44",
    "@types/draftjs-to-html": "^0.8.0",
    "@types/html-to-draftjs": "^1.4.0",
    "@types/jest": "^26.0.20",
    "@types/mocha": "^8.2.0",
<<<<<<< HEAD
    "@types/react-dates": "^21.8.2",
=======
    "@types/react-copy-to-clipboard": "^5.0.0",
>>>>>>> 45058a87
    "autoprefixer": "^9.8.6",
    "bs-platform": "^8.4.2",
    "concurrently": "^5.3.0",
    "copy-webpack-plugin": "^6.4.1",
    "cssnano": "^4.1.10",
    "eslint": "^7.18.0",
    "eslint-config-airbnb": "^18.2.1",
    "eslint-config-react-app": "^5.2.1",
    "eslint-loader": "4.0.2",
    "eslint-plugin-flowtype": "5.2.0",
    "eslint-plugin-import": "2.22.0",
    "eslint-plugin-jsx-a11y": "6.3.1",
    "eslint-plugin-react": "7.20.5",
    "eslint-plugin-react-hooks": "^4.2.0",
    "gentype": "^3.42.0",
    "http-server": "^0.12.3",
    "jest": "26.2.2",
    "jest-environment-jsdom-fourteen": "1.0.1",
    "jest-resolve": "26.2.2",
    "jest-watch-typeahead": "0.6.0",
    "optimize-css-assets-webpack-plugin": "^5.0.4",
    "postcss-cli": "^7.1.2",
    "redux-devtools-extension": "^2.13.8",
    "snyk": "^1.566.0",
    "source-map-loader": "^1.1.3",
    "ts-loader": "^8.0.14",
    "webpack": "^4.46.0",
    "webpack-cli": "^3.3.12",
    "webpack-dev-middleware": "^3.7.3",
    "webpack-dev-server": "^3.11.2",
    "webpack-hot-middleware": "^2.25.0",
    "webpack-manifest-plugin": "2.2.0",
    "workbox-webpack-plugin": "^5.1.4"
  },
  "jest": {
    "roots": [
      "<rootDir>/src"
    ],
    "collectCoverageFrom": [
      "src/**/*.{js,jsx,ts,tsx}",
      "!src/**/*.d.ts"
    ],
    "setupFiles": [
      "react-app-polyfill/jsdom"
    ],
    "setupFilesAfterEnv": [],
    "testMatch": [
      "<rootDir>/src/**/__tests__/**/*.{js,jsx,ts,tsx}",
      "<rootDir>/src/**/*.{spec,test}.{js,jsx,ts,tsx}"
    ],
    "testEnvironment": "jest-environment-jsdom-fourteen",
    "transform": {
      "^.+\\.(js|jsx|ts|tsx)$": "<rootDir>/node_modules/babel-jest",
      "^.+\\.css$": "<rootDir>/config/jest/cssTransform.js",
      "^(?!.*\\.(js|jsx|ts|tsx|css|json)$)": "<rootDir>/config/jest/fileTransform.js"
    },
    "transformIgnorePatterns": [
      "[/\\\\]node_modules[/\\\\].+\\.(js|jsx|ts|tsx)$",
      "^.+\\.module\\.(css|sass|scss)$"
    ],
    "modulePaths": [],
    "moduleNameMapper": {
      "^react-native$": "react-native-web",
      "^.+\\.module\\.(css|sass|scss)$": "identity-obj-proxy"
    },
    "moduleFileExtensions": [
      "web.js",
      "js",
      "web.ts",
      "ts",
      "web.tsx",
      "tsx",
      "json",
      "web.jsx",
      "jsx",
      "node"
    ],
    "watchPlugins": [
      "jest-watch-typeahead/filename",
      "jest-watch-typeahead/testname"
    ]
  },
  "babel": {
    "presets": [
      "react-app"
    ]
  }
}<|MERGE_RESOLUTION|>--- conflicted
+++ resolved
@@ -137,11 +137,8 @@
     "@types/html-to-draftjs": "^1.4.0",
     "@types/jest": "^26.0.20",
     "@types/mocha": "^8.2.0",
-<<<<<<< HEAD
     "@types/react-dates": "^21.8.2",
-=======
     "@types/react-copy-to-clipboard": "^5.0.0",
->>>>>>> 45058a87
     "autoprefixer": "^9.8.6",
     "bs-platform": "^8.4.2",
     "concurrently": "^5.3.0",
