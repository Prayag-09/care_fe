{
  "name": "care_fe",
  "version": "2.5.4",
  "description": "Care is a single point to link Hospitals,Corona Care Centers and Volunteers to the unified Corona Safe Network",
  "private": true,
  "repository": {
    "type": "git",
    "url": "git@github.com:coronasafe/care_fe.git"
  },
  "bugs": {
    "url": "https://support.coronasafe.network",
    "email": "info@coronasafe.network"
  },
  "contributors": [
    "coronasafe Contributors"
  ],
  "homepage": "https://care.coronasafe.in",
  "proxy": "https://careapi.coronasafe.in",
  "main": "./src/index.tsx",
  "keywords": [
    "Coronasafe",
    "care",
    "react",
    "reason-react",
    "tailwind",
    "pwa",
    "material-ui",
    "typescritps"
  ],
  "author": "Coronsafe Care Contributors",
  "license": "MIT",
  "dependencies": {
    "@babel/core": "^7.14.3",
    "@date-io/date-fns": "^1.3.13",
    "@glennsl/bs-json": "^5.0.3",
    "@loadable/component": "^5.15.0",
    "@material-ui/core": "^4.11.4",
    "@material-ui/icons": "^4.11.2",
    "@material-ui/lab": "^4.0.0-alpha.58",
    "@material-ui/pickers": "^3.3.10",
    "@material-ui/styles": "^4.11.4",
    "@material-ui/types": "^5.1.0",
    "@rescript/react": "^0.10.3",
    "@sentry/browser": "^6.12.0",
<<<<<<< HEAD
    "@svgr/webpack": "^5.5.0",
=======
>>>>>>> 4d7a1bb8
    "@tailwindcss/aspect-ratio": "^0.4.0",
    "@tailwindcss/forms": "^0.5.1",
    "@tailwindcss/typography": "^0.5.2",
    "@types/echarts": "^4.9.9",
    "@types/loadable__component": "^5.13.3",
    "@types/lodash": "^4.14.170",
    "@types/node": "^15.6.1",
    "@types/prop-types": "*",
    "@types/qrcode.react": "^1.0.1",
    "@types/react": "18.0.9",
    "@types/react-csv": "^1.1.1",
    "@types/react-dom": "18.0.5",
    "@types/react-google-recaptcha": "^2.1.0",
    "@types/react-redux": "^7.1.16",
    "@types/react-select": "^4.0.15",
    "@types/react-slick": "^0.23.4",
    "@types/react-swipeable-views": "^0.13.0",
    "@yaireo/ui-range": "^2.1.15",
    "axios": "^0.21.1",
    "bs-webapi": "^0.19.0",
    "clsx": "^1.1.1",
    "cross-env": "^7.0.3",
    "date-fns": "^2.16.1",
    "date-fns-tz": "^1.0.10",
    "echarts": "^5.1.2",
    "echarts-for-react": "^3.0.1",
    "i18next": "^20.3.1",
    "i18next-browser-languagedetector": "^6.1.1",
    "libphonenumber-js": "^1.9.19",
    "lodash.debounce": "^4.0.8",
    "lodash.get": "^4.4.2",
    "lodash.isempty": "^4.4.0",
    "moment": "^2.29.1",
<<<<<<< HEAD
    "moment-locales-webpack-plugin": "^1.2.0",
=======
    "postcss-safe-parser": "^6.0.0",
>>>>>>> 4d7a1bb8
    "qrcode.react": "^1.0.1",
    "querystring": "^0.2.1",
    "raviger": "^1.6.0",
    "react": "18.1.0",
    "react-copy-to-clipboard": "^5.0.3",
    "react-csv": "^2.0.3",
    "react-csv-reader": "^3.3.1",
    "react-dates": "^21.8.0",
    "react-dom": "18.1.0",
    "react-google-recaptcha": "^2.1.0",
    "react-i18next": "^11.10.0",
    "react-leaflet-location-picker": "^1.4.2",
    "react-phone-input-2": "^2.14.0",
    "react-player": "^2.9.0",
    "react-qr-reader": "^2.2.1",
    "react-redux": "^7.2.4",
    "react-swipeable-views": "^0.13.9",
    "react-transition-group": "^4.4.1",
    "react-virtualized": "^9.22.3",
    "redux": "^4.1.0",
    "redux-thunk": "^2.3.0",
    "rescript-material-ui": "^2.1.2",
    "resolve": "^1.20.0",
    "save": "^2.4.0",
    "screenfull": "^5.1.0",
<<<<<<< HEAD
    "tailwindcss": "^3.0.24",
=======
>>>>>>> 4d7a1bb8
    "tslib": "^2.2.0",
    "typescript": "^4.3.2",
    "use-keyboard-shortcut": "^1.1.4",
    "uuid": "^8.3.2",
    "yarn-run-all": "^3.1.1"
  },
  "scripts": {
    "prebuild": "yarn run re:build && yarn run generate-build-meta",
    "build:react": "DISABLE_ESLINT_PLUGIN='true' cross-env NODE_ENV=production react-scripts build",
<<<<<<< HEAD
    "build:tailwind": "npx tailwindcss -i ./src/style/index.tailwind.css -o ./src/style/index.css --minify",
    "build": "npm run build:tailwind && INLINE_RUNTIME_CHUNK=false npm run build:react",
    "start:react": "cross-env PORT=4000 react-scripts start",
    "start:tailwind": "postcss -w src/style/index.tailwind.css -o src/style/index.css",
    "watch:tailwind": "npx tailwindcss -i ./src/style/index.tailwind.css -o ./src/style/index.css --watch",
    "start": "npm run re:build && run-p start:tailwind start:react",
=======
    "build:tailwind": "cross-env NODE_ENV=production postcss src/style/index.tailwind.css -o src/style/index.css",
    "build": "yarn run build:tailwind && INLINE_RUNTIME_CHUNK=false yarn run build:react",
    "start:react": "cross-env PORT=4000 react-scripts start",
    "start:tailwind": "postcss -w src/style/index.tailwind.css -o src/style/index.css",
    "start": "yarn run re:build && run-p start:tailwind start:react",
>>>>>>> 4d7a1bb8
    "start:Dev": "cross-env NODE_ENV=production http-server dist",
    "re:build": "rescript clean && rescript build",
    "re:watch": "rescript clean && rescript build -w",
    "generate-build-meta": "node ./build-scripts/generate-build-version.js",
    "test": "snyk test",
    "cypress:open": "cross-env NODE_ENV=development cypress open",
    "cypress:run": "cross-env NODE_ENV=development cypress run",
    "prepare": "husky install",
    "lint": "eslint ./src",
    "lint-fix": "eslint ./src --fix",
    "format": "prettier ./src --write"
  },
  "browserslist": {
    "production": [
      ">0.2%",
      "not dead",
      "not op_mini all"
    ],
    "development": [
      "last 1 chrome version",
      "last 1 firefox version",
      "last 1 safari version"
    ]
  },
  "devDependencies": {
<<<<<<< HEAD
=======
    "@fullhuman/postcss-purgecss": "^4.1.3",
>>>>>>> 4d7a1bb8
    "@pnotify/core": "^5.2.0",
    "@pnotify/mobile": "^5.2.0",
    "@testing-library/jest-dom": "^5.12.0",
    "@testing-library/react": "^11.2.7",
    "@testing-library/user-event": "^13.1.9",
    "@types/cypress": "^1.1.3",
    "@types/draft-js": "^0.11.3",
    "@types/draftjs-to-html": "^0.8.0",
    "@types/html-to-draftjs": "^1.4.0",
    "@types/jest": "^26.0.23",
    "@types/lodash.get": "^4.4.6",
    "@types/mocha": "^8.2.2",
    "@types/react-copy-to-clipboard": "^5.0.0",
    "@types/react-dates": "^21.8.2",
    "@types/react-qr-reader": "^2.1.3",
    "@typescript-eslint/eslint-plugin": "^5.13.0",
    "@typescript-eslint/parser": "^5.13.0",
<<<<<<< HEAD
    "concurrently": "^6.2.0",
    "copy-webpack-plugin": "6.4.1",
=======
    "autoprefixer": "^10.4.7",
    "concurrently": "^6.2.0",
    "cssnano": "^5.0.5",
>>>>>>> 4d7a1bb8
    "cypress": "^7.5.0",
    "eslint": "^7.32.0",
    "eslint-config-prettier": "^8.5.0",
    "eslint-config-standard": "^16.0.3",
    "eslint-plugin-import": "^2.25.4",
    "eslint-plugin-jsx-a11y": "^6.5.1",
    "eslint-plugin-node": "^11.1.0",
    "eslint-plugin-only-warn": "^1.0.3",
    "eslint-plugin-prettier": "^4.0.0",
    "eslint-plugin-promise": "^5.2.0",
    "eslint-plugin-react": "^7.29.4",
    "eslint-plugin-react-hooks": "^4.3.0",
    "gentype": "^4.1.0",
    "http-server": "^0.12.3",
    "husky": "^6.0.0",
    "jest": "26.6.0",
    "jest-environment-jsdom-fourteen": "^1.0.1",
    "jest-resolve": "^27.0.2",
    "jest-watch-typeahead": "^0.6.4",
    "lint-staged": "^11.0.0",
    "local-cypress": "^1.2.1",
<<<<<<< HEAD
    "npm-run-all": "^4.1.5",
=======
    "postcss": "^8.4.14",
    "postcss-cli": "^9.1.0",
>>>>>>> 4d7a1bb8
    "prettier": "^2.3.0",
    "react-scripts": "5.0.0",
    "redux-devtools-extension": "^2.13.9",
    "rescript": "^9.1.4",
    "snyk": "^1.618.0",
    "tailwindcss": "^3.0.24"
  },
  "jest": {
    "roots": [
      "<rootDir>/src"
    ],
    "collectCoverageFrom": [
      "src/**/*.{js,jsx,ts,tsx}",
      "!src/**/*.d.ts"
    ],
    "setupFiles": [
      "react-app-polyfill/jsdom"
    ],
    "setupFilesAfterEnv": [],
    "testMatch": [
      "<rootDir>/src/**/__tests__/**/*.{js,jsx,ts,tsx}",
      "<rootDir>/src/**/*.{spec,test}.{js,jsx,ts,tsx}"
    ],
    "testEnvironment": "jest-environment-jsdom-fourteen",
    "transform": {
      "^.+\\.(js|jsx|ts|tsx)$": "<rootDir>/node_modules/babel-jest",
      "^.+\\.css$": "<rootDir>/config/jest/cssTransform.js",
      "^(?!.*\\.(js|jsx|ts|tsx|css|json)$)": "<rootDir>/config/jest/fileTransform.js"
    },
    "transformIgnorePatterns": [
      "[/\\\\]node_modules[/\\\\].+\\.(js|jsx|ts|tsx)$",
      "^.+\\.module\\.(css|sass|scss)$"
    ],
    "modulePaths": [],
    "moduleNameMapper": {
      "^react-native$": "react-native-web",
      "^.+\\.module\\.(css|sass|scss)$": "identity-obj-proxy"
    },
    "moduleFileExtensions": [
      "web.js",
      "js",
      "web.ts",
      "ts",
      "web.tsx",
      "tsx",
      "json",
      "web.jsx",
      "jsx",
      "node"
    ],
    "watchPlugins": [
      "jest-watch-typeahead/filename",
      "jest-watch-typeahead/testname"
    ]
  },
  "babel": {
    "presets": [
      "react-app"
    ]
  },
  "lint-staged": {
    "**/*": []
  },
  "eslintConfig": {
    "extends": [
      "react-app"
    ]
  },
  "packageManager": "yarn@3.2.1"
}<|MERGE_RESOLUTION|>--- conflicted
+++ resolved
@@ -42,10 +42,6 @@
     "@material-ui/types": "^5.1.0",
     "@rescript/react": "^0.10.3",
     "@sentry/browser": "^6.12.0",
-<<<<<<< HEAD
-    "@svgr/webpack": "^5.5.0",
-=======
->>>>>>> 4d7a1bb8
     "@tailwindcss/aspect-ratio": "^0.4.0",
     "@tailwindcss/forms": "^0.5.1",
     "@tailwindcss/typography": "^0.5.2",
@@ -79,11 +75,6 @@
     "lodash.get": "^4.4.2",
     "lodash.isempty": "^4.4.0",
     "moment": "^2.29.1",
-<<<<<<< HEAD
-    "moment-locales-webpack-plugin": "^1.2.0",
-=======
-    "postcss-safe-parser": "^6.0.0",
->>>>>>> 4d7a1bb8
     "qrcode.react": "^1.0.1",
     "querystring": "^0.2.1",
     "raviger": "^1.6.0",
@@ -109,33 +100,19 @@
     "resolve": "^1.20.0",
     "save": "^2.4.0",
     "screenfull": "^5.1.0",
-<<<<<<< HEAD
-    "tailwindcss": "^3.0.24",
-=======
->>>>>>> 4d7a1bb8
     "tslib": "^2.2.0",
     "typescript": "^4.3.2",
     "use-keyboard-shortcut": "^1.1.4",
-    "uuid": "^8.3.2",
-    "yarn-run-all": "^3.1.1"
+    "uuid": "^8.3.2"
   },
   "scripts": {
     "prebuild": "yarn run re:build && yarn run generate-build-meta",
     "build:react": "DISABLE_ESLINT_PLUGIN='true' cross-env NODE_ENV=production react-scripts build",
-<<<<<<< HEAD
-    "build:tailwind": "npx tailwindcss -i ./src/style/index.tailwind.css -o ./src/style/index.css --minify",
-    "build": "npm run build:tailwind && INLINE_RUNTIME_CHUNK=false npm run build:react",
-    "start:react": "cross-env PORT=4000 react-scripts start",
-    "start:tailwind": "postcss -w src/style/index.tailwind.css -o src/style/index.css",
-    "watch:tailwind": "npx tailwindcss -i ./src/style/index.tailwind.css -o ./src/style/index.css --watch",
-    "start": "npm run re:build && run-p start:tailwind start:react",
-=======
     "build:tailwind": "cross-env NODE_ENV=production postcss src/style/index.tailwind.css -o src/style/index.css",
     "build": "yarn run build:tailwind && INLINE_RUNTIME_CHUNK=false yarn run build:react",
     "start:react": "cross-env PORT=4000 react-scripts start",
     "start:tailwind": "postcss -w src/style/index.tailwind.css -o src/style/index.css",
     "start": "yarn run re:build && run-p start:tailwind start:react",
->>>>>>> 4d7a1bb8
     "start:Dev": "cross-env NODE_ENV=production http-server dist",
     "re:build": "rescript clean && rescript build",
     "re:watch": "rescript clean && rescript build -w",
@@ -161,10 +138,6 @@
     ]
   },
   "devDependencies": {
-<<<<<<< HEAD
-=======
-    "@fullhuman/postcss-purgecss": "^4.1.3",
->>>>>>> 4d7a1bb8
     "@pnotify/core": "^5.2.0",
     "@pnotify/mobile": "^5.2.0",
     "@testing-library/jest-dom": "^5.12.0",
@@ -182,14 +155,7 @@
     "@types/react-qr-reader": "^2.1.3",
     "@typescript-eslint/eslint-plugin": "^5.13.0",
     "@typescript-eslint/parser": "^5.13.0",
-<<<<<<< HEAD
-    "concurrently": "^6.2.0",
-    "copy-webpack-plugin": "6.4.1",
-=======
     "autoprefixer": "^10.4.7",
-    "concurrently": "^6.2.0",
-    "cssnano": "^5.0.5",
->>>>>>> 4d7a1bb8
     "cypress": "^7.5.0",
     "eslint": "^7.32.0",
     "eslint-config-prettier": "^8.5.0",
@@ -211,18 +177,14 @@
     "jest-watch-typeahead": "^0.6.4",
     "lint-staged": "^11.0.0",
     "local-cypress": "^1.2.1",
-<<<<<<< HEAD
-    "npm-run-all": "^4.1.5",
-=======
     "postcss": "^8.4.14",
-    "postcss-cli": "^9.1.0",
->>>>>>> 4d7a1bb8
     "prettier": "^2.3.0",
     "react-scripts": "5.0.0",
     "redux-devtools-extension": "^2.13.9",
     "rescript": "^9.1.4",
     "snyk": "^1.618.0",
-    "tailwindcss": "^3.0.24"
+    "tailwindcss": "^3.0.24",
+    "yarn-run-all": "^3.1.1"
   },
   "jest": {
     "roots": [
