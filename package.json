--- conflicted
+++ resolved
@@ -164,13 +164,8 @@
     "postcss-cli": "^7.1.2",
     "redux-devtools-extension": "^2.13.9",
     "snyk": "^1.618.0",
-<<<<<<< HEAD
-    "source-map-loader": "^3.0.0",
-    "ts-loader": "^9.2.2",
-=======
     "source-map-loader": "^1.1.3",
     "ts-loader": "^8.0.14",
->>>>>>> 8cef1f2e
     "webpack": "^4.46.0",
     "webpack-cli": "^3.3.12",
     "webpack-dev-middleware": "^3.7.3",
