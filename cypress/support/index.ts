--- conflicted
+++ resolved
@@ -69,13 +69,10 @@
         value: string,
       ): Chainable<JQuery<HTMLElement>>;
       getFacilityIdAndNavigate(path?: string): Chainable<string>;
-<<<<<<< HEAD
-=======
       clickRadioButton(
         labelText: string,
         buttonValue: string,
       ): Chainable<Element>;
->>>>>>> 4e022c28
     }
   }
 }