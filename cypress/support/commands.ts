--- conflicted
+++ resolved
@@ -293,13 +293,8 @@
   "clearAndTypeIntoField",
   (selector: string, value: string) => {
     cy.get(selector)
-<<<<<<< HEAD
-      .should("be.visible")
-      .scrollIntoView()
-=======
       .scrollIntoView()
       .should("be.visible")
->>>>>>> 4e022c28
       .clear()
       .click()
       .type(value);
@@ -314,9 +309,6 @@
     }
     cy.wrap(facilityId);
   });
-<<<<<<< HEAD
-});
-=======
 });
 
 // Custom command for clicking radio buttons
@@ -331,5 +323,4 @@
         cy.get(`button[value='${buttonValue}']`).click();
       });
   },
-);
->>>>>>> 4e022c28
+);