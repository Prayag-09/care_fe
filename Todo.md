# Todo

Do keep this updated if you have completed something, also mark your name to the issue if you have working on something.

## Billing

- [ ] Wire the actual amounts in all payment pages once backend is done
- [ ] Make currency configurable
- [ ] Add paymenthistory in invoices page
- [ ] Add payment as transactions tab in account page
- [ ] Build a flow for account balanceing and closing
- [ ] Make it easy for users to mark an invoice as issued from draft state

## Labs

- [ ] Build service request list page based on design
- [ ] Rewamp design of service request show page based on design
- [ ] Add support for search by specimen ID in the UI based on design
- [ ] Add filters for statues in service request page as of the UI
- [ ] Add support for multiple diagnostic report for a service request
<<<<<<< HEAD
- [ ] Service Request - Show collector details instead of UUID (After BE change)
=======
- [ ] Add support for xray and file uploads service request
>>>>>>> 5bcda99f
<|MERGE_RESOLUTION|>--- conflicted
+++ resolved
@@ -18,8 +18,5 @@
 - [ ] Add support for search by specimen ID in the UI based on design
 - [ ] Add filters for statues in service request page as of the UI
 - [ ] Add support for multiple diagnostic report for a service request
-<<<<<<< HEAD
 - [ ] Service Request - Show collector details instead of UUID (After BE change)
-=======
-- [ ] Add support for xray and file uploads service request
->>>>>>> 5bcda99f
+- [ ] Add support for xray and file uploads service request