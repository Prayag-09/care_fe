--- conflicted
+++ resolved
@@ -24,17 +24,10 @@
 # Pharmacy
 
 - [BE] Add facility-based filter & pagination in the inventory items list - Jeevan. Vignesh will add filter queryset by facility later
-<<<<<<< HEAD
-- [ ] Dispense - Select all - Jeevan
-- [ ] Dispense screen - Flip paid/unpaid filter - default to paid - Jeevan
-- [ ] Dispense queue - delete - update dispense_status - Jeevan
 - [x] Medication Administration - Product knowledge - Amjith
-=======
 - [x] Dispense - Select all - Jeevan
 - [x] Dispense screen - Flip paid/unpaid filter - default to paid - Jeevan
 - [x] Dispense queue - delete - update dispense_status - Jeevan
-- [ ] Medication Administration - Product knowledge
->>>>>>> 7c58d465
 - [ ] Dispense screen - Create Invoice button opening the sheet with billable charge items from unpaid dispense objects in preparation tab
 - [ ] Prescription queue - partially billed - Mark as all given for each row
 - [ ] Location navbar - back button breaks when browser back is used in between
