import { ValidateEnv } from "@julr/vite-plugin-validate-env";
import react from "@vitejs/plugin-react-swc";
import DOMPurify from "dompurify";
import fs from "fs";
import { JSDOM } from "jsdom";
import { marked } from "marked";
import { createRequire } from "node:module";
import path from "path";
import { defineConfig, loadEnv } from "vite";
import checker from "vite-plugin-checker";
import { VitePWA } from "vite-plugin-pwa";
import { viteStaticCopy } from "vite-plugin-static-copy";
<<<<<<< HEAD
import federation from "@originjs/vite-plugin-federation";
import DOMPurify from "dompurify";
import { JSDOM } from "jsdom";
import { marked } from "marked";
=======
import { z } from "zod";

>>>>>>> 10369c59
import { treeShakeCareIcons } from "./plugins/treeShakeCareIcons";

const pdfWorkerPath = path.join(
  path.dirname(
    createRequire(import.meta.url).resolve("pdfjs-dist/package.json"),
  ),
  "build",
  "pdf.worker.min.mjs",
);

// Convert goal description markdown to HTML
function getDescriptionHtml(description: string) {
  // note: escaped description causes issues with markdown parsing
  const html = marked.parse(description, {
    async: false,
    gfm: true,
    breaks: true,
  });
  const purify = DOMPurify(new JSDOM("").window);
  const sanitizedHtml = purify.sanitize(html);
  return JSON.stringify(sanitizedHtml);
}

function getPluginAliases() {
  const pluginsDir = path.resolve(__dirname, "apps");
  // Make sure the `apps` folder exists
  if (!fs.existsSync(pluginsDir)) {
    return {};
  }
  const pluginFolders = fs.readdirSync(pluginsDir);

  const aliases = {};

  pluginFolders.forEach((pluginFolder) => {
    const pluginSrcPath = path.join(pluginsDir, pluginFolder, "src");
    if (fs.existsSync(pluginSrcPath)) {
      aliases[`@apps/${pluginFolder}`] = pluginSrcPath;
      aliases[`@app-manifest/${pluginFolder}`] = path.join(
        pluginSrcPath,
        "manifest.ts",
      );
    }
  });

  return aliases;
}

function getPluginDependencies(): string[] {
  const pluginsDir = path.resolve(__dirname, "apps");
  // Make sure the `apps` folder exists
  if (!fs.existsSync(pluginsDir)) {
    return [];
  }
  const pluginFolders = fs.readdirSync(pluginsDir);

  const dependencies = new Set<string>();

  pluginFolders.forEach((pluginFolder) => {
    const packageJsonPath = path.join(pluginsDir, pluginFolder, "package.json");
    if (fs.existsSync(packageJsonPath)) {
      const packageJson = JSON.parse(fs.readFileSync(packageJsonPath, "utf8"));
      const pluginDependencies = packageJson.dependencies
        ? Object.keys(packageJson.dependencies)
        : [];
      pluginDependencies.forEach((dep) => dependencies.add(dep));
    }
  });

  return Array.from(dependencies);
}

/** @type {import('vite').UserConfig} */

export default defineConfig(({ mode }) => {
  const env = loadEnv(mode, process.cwd(), "");

  const cdnUrls =
    env.REACT_CDN_URLS ||
    [
      "https://egov-s3-facility-10bedicu.s3.amazonaws.com",
      "https://egov-s3-patient-data-10bedicu.s3.amazonaws.com",
      "http://localhost:4566",
    ].join(" ");

  return {
    envPrefix: "REACT_",
    define: {
      __CUSTOM_DESCRIPTION_HTML__: getDescriptionHtml(
        env.REACT_CUSTOM_DESCRIPTION || "",
      ),
    },
    plugins: [
<<<<<<< HEAD
      federation({
        name: "core",
        filename: "coreComponents.js",
        exposes: {
          "./Plausible": "./src/Integrations/Plausible", // Path to the shared component
=======
      ValidateEnv({
        validator: "zod",
        schema: {
          REACT_CARE_API_URL: z.string().url(),

          REACT_SENTRY_DSN: z.string().url().optional(),
          REACT_SENTRY_ENVIRONMENT: z.string().optional(),

          REACT_PLAUSIBLE_SITE_DOMAIN: z
            .string()
            .regex(/^[a-zA-Z0-9][a-zA-Z0-9-_.]*\.[a-zA-Z]{2,}$/)
            .optional()
            .describe("Domain name without protocol (e.g., sub.domain.com)"),

          REACT_PLAUSIBLE_SERVER_URL: z.string().url().optional(),
          REACT_CDN_URLS: z
            .string()
            .optional()
            .transform((val) => val?.split(" "))
            .pipe(z.array(z.string().url()).optional())
            .describe("Optional: Space-separated list of CDN URLs"),
>>>>>>> 10369c59
        },
      }),
      viteStaticCopy({
        targets: [
          {
            src: pdfWorkerPath,
            dest: "",
          },
        ],
      }),
      react(),
      checker({ typescript: true }),
      treeShakeCareIcons({
        iconWhitelist: ["default"],
      }),
      VitePWA({
        strategies: "injectManifest",
        srcDir: "src",
        filename: "service-worker.ts",
        injectRegister: "script-defer",
        devOptions: {
          enabled: true,
          type: "module",
        },
        injectManifest: {
          maximumFileSizeToCacheInBytes: 7000000,
        },
        manifest: {
          name: "Care",
          short_name: "Care",
          theme_color: "#0e9f6e",
          background_color: "#ffffff",
          display: "standalone",
          icons: [
            {
              src: "images/icons/pwa-64x64.png",
              sizes: "64x64",
              type: "image/png",
            },
            {
              src: "images/icons/pwa-192x192.png",
              sizes: "192x192",
              type: "image/png",
            },
            {
              src: "images/icons/pwa-512x512.png",
              sizes: "512x512",
              type: "image/png",
              purpose: "any",
            },
            {
              src: "images/icons/maskable-icon-512x512.png",
              sizes: "512x512",
              type: "image/png",
              purpose: "maskable",
            },
          ],
        },
      }),
    ],
    resolve: {
      alias: {
        ...getPluginAliases(),
        "@": path.resolve(__dirname, "./src"),
        "@careConfig": path.resolve(__dirname, "./care.config.ts"),
        "@core": path.resolve(__dirname, "src/"),
      },
    },
    optimizeDeps: {
      include: getPluginDependencies(),
    },
    build: {
      outDir: "build",
      assetsDir: "bundle",
      sourcemap: true,
      rollupOptions: {
        output: {
          manualChunks(id, { getModuleInfo }) {
            if (id.includes("node_modules")) {
              const moduleInfo = getModuleInfo(id);

              // Recursive function to check if the module is statically imported by an entry point
              function isStaticallyImportedByEntry(
                moduleId,
                visited = new Set(),
              ) {
                if (visited.has(moduleId)) return false;
                visited.add(moduleId);

                const modInfo = getModuleInfo(moduleId);
                if (!modInfo) return false;

                // Check if the module is an entry point
                if (modInfo.isEntry) {
                  return true;
                }

                // Check all static importers
                for (const importerId of modInfo.importers) {
                  if (isStaticallyImportedByEntry(importerId, visited)) {
                    return true;
                  }
                }

                return false;
              }

              // Determine if the module should be in the 'vendor' chunk
              const manualVendorChunks = /tiny-invariant/;
              if (
                manualVendorChunks.test(id) ||
                isStaticallyImportedByEntry(id)
              ) {
                return "vendor";
              } else {
                // group lazy-loaded dependencies by their dynamic importer
                const dynamicImporters = moduleInfo?.dynamicImporters || [];
                if (dynamicImporters && dynamicImporters.length > 0) {
                  // Use the first dynamic importer to name the chunk
                  const importerChunkName = dynamicImporters[0]
                    ? dynamicImporters[0].split("/").pop()
                    : "vendor".split(".")[0];
                  return `chunk-${importerChunkName}`;
                }
                // If no dynamic importers are found, let Rollup handle it automatically
              }
            }
          },
        },
      },
    },
    server: {
      port: 4000,
    },
    preview: {
      headers: {
        "Content-Security-Policy-Report-Only": `default-src 'self';\
        script-src 'self' blob: 'nonce-f51b9742' https://plausible.10bedicu.in;\
        style-src 'self' 'unsafe-inline';\
        connect-src 'self' https://plausible.10bedicu.in;\
        img-src 'self' https://cdn.ohc.network ${cdnUrls};\
        object-src 'self' ${cdnUrls};`,
      },
      port: 4000,
    },
  };
});<|MERGE_RESOLUTION|>--- conflicted
+++ resolved
@@ -1,5 +1,8 @@
 import { ValidateEnv } from "@julr/vite-plugin-validate-env";
 import react from "@vitejs/plugin-react-swc";
+import checker from "vite-plugin-checker";
+import { viteStaticCopy } from "vite-plugin-static-copy";
+import federation from "@originjs/vite-plugin-federation";
 import DOMPurify from "dompurify";
 import fs from "fs";
 import { JSDOM } from "jsdom";
@@ -10,15 +13,8 @@
 import checker from "vite-plugin-checker";
 import { VitePWA } from "vite-plugin-pwa";
 import { viteStaticCopy } from "vite-plugin-static-copy";
-<<<<<<< HEAD
-import federation from "@originjs/vite-plugin-federation";
-import DOMPurify from "dompurify";
-import { JSDOM } from "jsdom";
-import { marked } from "marked";
-=======
 import { z } from "zod";
 
->>>>>>> 10369c59
 import { treeShakeCareIcons } from "./plugins/treeShakeCareIcons";
 
 const pdfWorkerPath = path.join(
@@ -111,13 +107,13 @@
       ),
     },
     plugins: [
-<<<<<<< HEAD
       federation({
         name: "core",
         filename: "coreComponents.js",
         exposes: {
           "./Plausible": "./src/Integrations/Plausible", // Path to the shared component
-=======
+        },
+      }),
       ValidateEnv({
         validator: "zod",
         schema: {
@@ -139,7 +135,6 @@
             .transform((val) => val?.split(" "))
             .pipe(z.array(z.string().url()).optional())
             .describe("Optional: Space-separated list of CDN URLs"),
->>>>>>> 10369c59
         },
       }),
       viteStaticCopy({
