--- conflicted
+++ resolved
@@ -181,10 +181,6 @@
 export const getWards = (params: object) => {
   return fireRequest("getWards", [], params);
 };
-<<<<<<< HEAD
-export const getAllLocalBody = (pathParam: object) => {
-  return fireRequest("getAllLocalBody", [], {}, pathParam);
-=======
 
 export const getAllLocalBodyByDistrict = (pathParam: object) => {
   return fireRequest("getAllLocalBodyByDistrict", [], {}, pathParam);
@@ -196,7 +192,6 @@
 };
 export const getAllLocalBody = (params: object) => {
   return fireRequest("getAllLocalBody", [], params);
->>>>>>> 8ed6627e
 };
 
 // Sample Test
