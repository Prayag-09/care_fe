import { Fragment, useEffect, useRef, useState } from "react";
import { SidebarItem, ShrinkedSidebarItem } from "./SidebarItem";
import SidebarUserCard from "./SidebarUserCard";
import NotificationItem from "../../Notifications/NotificationsList";
import { Dialog, Transition } from "@headlessui/react";
import useActiveLink from "../../../Common/hooks/useActiveLink";
import CareIcon from "../../../CAREUI/icons/CareIcon";
import useConfig from "../../../Common/hooks/useConfig";

export const SIDEBAR_SHRINK_PREFERENCE_KEY = "sidebarShrinkPreference";

const LOGO = process.env.REACT_APP_LIGHT_LOGO;
const LOGO_COLLAPSE =
  process.env.REACT_APP_LIGHT_COLLAPSE_LOGO || "/images/logo_collapsed.svg";

type StatelessSidebarProps =
  | {
      shrinkable: true;
      shrinked: boolean;
      setShrinked: (state: boolean) => void;
    }
  | {
      shrinkable?: false;
      shrinked?: false;
      setShrinked?: undefined;
    };

const NavItems = [
  { text: "Facilities", to: "/facility", icon: "care-l-hospital" },
  { text: "Patients", to: "/patients", icon: "care-l-wheelchair" },
  { text: "Assets", to: "/assets", icon: "care-l-shopping-cart-alt" },
  { text: "Sample Test", to: "/sample", icon: "care-l-medkit" },
  { text: "Shifting", to: "/shifting", icon: "care-l-ambulance" },
  { text: "Resource", to: "/resource", icon: "care-l-heart-medical" },
  {
    text: "External Results",
    to: "/external_results",
    icon: "care-l-clipboard-notes",
  },
  { text: "Users", to: "/users", icon: "care-l-users-alt" },
  { text: "Notice Board", to: "/notice_board", icon: "care-l-meeting-board" },
];

const StatelessSidebar = ({
  shrinkable = false,
  shrinked = false,
  setShrinked,
}: StatelessSidebarProps) => {
  const activeLink = useActiveLink();
  const Item = shrinked ? ShrinkedSidebarItem : SidebarItem;
  const { dashboard_url } = useConfig();

  const indicatorRef = useRef<HTMLDivElement>(null);
  const [lastIndicatorPosition, setLastIndicatorPosition] = useState(0);

  useEffect(() => {
    if (!indicatorRef.current) return;
    const index = NavItems.findIndex((item) => item.to === activeLink);
    if (index !== -1) {
      // Haha math go brrrrrrrrr

      const e = indicatorRef.current;

      const itemHeight = 44;
      const bottomItemOffset = 2;

      const indexDifference = index - lastIndicatorPosition;
      e.style.display = "block";

      // if (indexDifference > 0) {
      //   console.log("indexDifference > 0");
      //   e.style.top = lastIndicatorPosition * itemHeight + 16 + "px";
      //   e.style.bottom = "auto";
      // } else {
      //   console.log("indexDifference < 0");
      //   e.style.bottom =
      //     itemHeight * (NavItems.length + bottomItemOffset) -
      //     lastIndicatorPosition * itemHeight -
      //     28 +
      //     "px";
      //   e.style.top = "auto";
      // }

      // e.style.height = `${Math.abs(indexDifference) * itemHeight + 12}px`;
      setTimeout(() => {
        if (!e) return;
        if (indexDifference > 0) {
          e.style.top = index * itemHeight + 16 + "px";
          e.style.bottom = "auto";
        } else {
          e.style.bottom =
            itemHeight * (NavItems.length + bottomItemOffset) -
            index * itemHeight -
            28 +
            "px";
          e.style.top = "auto";
        }
        e.style.height = "0.75rem";
        setLastIndicatorPosition(index);
      }, 300);
    } else {
      indicatorRef.current.style.display = "none";
    }
  }, [activeLink]);

  return (
    <nav
      className={`h-screen group flex flex-col bg-primary-800 py-3 md:py-5 ${
        shrinked ? "w-14" : "w-60"
      } transition-all duration-300 ease-in-out overflow-y-auto overflow-x-hidden`}
    >
      <div className="h-3" /> {/* flexible spacing */}
      <img
        className={`${
          shrinked ? "mx-auto" : "ml-5"
        } h-5 md:h-8 self-start transition mb-2 md:mb-5`}
        src={shrinked ? LOGO_COLLAPSE : LOGO}
      />
      <div className="h-3" /> {/* flexible spacing */}
      <div className="flex flex-col relative h-full mb-4 md:mb-0">
        <div className="flex flex-col relative flex-1 md:flex-none">
          <div
            ref={indicatorRef}
            className={`absolute left-2 w-1 hidden md:block
            bg-primary-400 rounded z-10 transition-all`}
          />
          {NavItems.map((i) => {
            return (
              <Item
                key={i.text}
                {...i}
                icon={<CareIcon className={`${i.icon} h-5`} />}
                selected={i.to === activeLink}
              />
            );
          })}

          <NotificationItem shrinked={shrinked} />
          <Item
            text="Dashboard"
<<<<<<< HEAD
            to={dashboard_url}
            icon={<CareIcon className="care-l-dashboard h-5" />}
=======
            to={DASHBOARD}
            icon={<CareIcon className="care-l-dashboard text-lg" />}
>>>>>>> 2ff1b49a
            external
          />
        </div>
        <div className="hidden md:block md:flex-1" />

        <div className="relative flex justify-end">
          {shrinkable && (
            <div
              className={`${
                shrinked ? "mx-auto" : "self-end"
              } flex self-end h-12 translate-y-4 group-hover:translate-y-0 opacity-0 group-hover:opacity-100 transition-all duration-200 ease-in-out`}
            >
              <ToggleShrink
                shrinked={shrinked}
                toggle={() => setShrinked && setShrinked(!shrinked)}
              />
            </div>
          )}
        </div>
        <SidebarUserCard shrinked={shrinked} />
      </div>
    </nav>
  );
};

export const DesktopSidebar = () => {
  const [shrinked, setShrinked] = useState(
    () => localStorage.getItem(SIDEBAR_SHRINK_PREFERENCE_KEY) === "true"
  );

  useEffect(() => {
    localStorage.setItem(
      SIDEBAR_SHRINK_PREFERENCE_KEY,
      shrinked ? "true" : "false"
    );
  }, [shrinked]);

  return (
    <StatelessSidebar
      shrinked={shrinked}
      setShrinked={setShrinked}
      shrinkable
    />
  );
};

interface MobileSidebarProps {
  open: boolean;
  setOpen: (state: boolean) => void;
}

export const MobileSidebar = ({ open, setOpen }: MobileSidebarProps) => {
  return (
    <Transition.Root show={open} as={Fragment}>
      <Dialog as="div" className="relative z-10" onClose={setOpen}>
        <Transition.Child
          as={Fragment}
          enter="ease-in-out duration-500"
          enterFrom="opacity-0"
          enterTo="opacity-100"
          leave="ease-in-out duration-500"
          leaveFrom="opacity-100"
          leaveTo="opacity-0"
        >
          <div className="fixed inset-0 bg-black/75 backdrop-blur-sm transition-all" />
        </Transition.Child>

        <div className="fixed inset-0 overflow-hidden">
          <div className="absolute inset-0 overflow-hidden">
            <div className="pointer-events-none fixed inset-y-0 left-0 flex max-w-full pr-10">
              <Transition.Child
                as={Fragment}
                enter="transform transition ease-out duration-200"
                enterFrom="-translate-x-full"
                enterTo="translate-x-0"
                leave="transform transition ease-in duration-200"
                leaveFrom="translate-x-0"
                leaveTo="-translate-x-full"
              >
                <Dialog.Panel className="pointer-events-auto w-screen max-w-fit">
                  <StatelessSidebar />
                </Dialog.Panel>
              </Transition.Child>
            </div>
          </div>
        </div>
      </Dialog>
    </Transition.Root>
  );
};

interface ToggleShrinkProps {
  shrinked: boolean;
  toggle: () => void;
}

const ToggleShrink = ({ shrinked, toggle }: ToggleShrinkProps) => (
  <div
    className={`flex items-center justify-center w-10 h-10 self-end cursor-pointer rounded text-gray-100 text-opacity-70 hover:text-opacity-100 bg-primary-800 hover:bg-primary-700 ${
      shrinked ? "mx-auto" : "mr-4"
    } transition-all duration-200 ease-in-out`}
    onClick={toggle}
  >
    <i
      className={`fa-solid fa-chevron-up ${
        shrinked ? "rotate-90 text-sm" : "-rotate-90 text-base"
      } transition-all duration-300 delay-150 ease-out`}
    />
  </div>
);<|MERGE_RESOLUTION|>--- conflicted
+++ resolved
@@ -138,13 +138,8 @@
           <NotificationItem shrinked={shrinked} />
           <Item
             text="Dashboard"
-<<<<<<< HEAD
             to={dashboard_url}
-            icon={<CareIcon className="care-l-dashboard h-5" />}
-=======
-            to={DASHBOARD}
             icon={<CareIcon className="care-l-dashboard text-lg" />}
->>>>>>> 2ff1b49a
             external
           />
         </div>
