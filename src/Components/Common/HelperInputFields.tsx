import React from 'react';
import { Checkbox, Grid, IconButton, Radio, TextField, NativeSelect, TextFieldProps, FormControlLabel, FormControlLabelProps } from '@material-ui/core';
import { KeyboardDatePicker, KeyboardTimePicker, MuiPickersUtilsProvider } from '@material-ui/pickers';
import { MaterialUiPickersDate } from '@material-ui/pickers/typings/date'
import DateFnsUtils from '@date-io/date-fns';
import DeleteIcon from '@material-ui/icons/Delete';
import FormControl from '@material-ui/core/FormControl';
import Box from '@material-ui/core/Box';
import { NativeSelectInputProps } from '@material-ui/core/NativeSelect/NativeSelectInput';

export interface DefaultNativeSelectInputProps extends NativeSelectInputProps {
    options: Array<{ id: string | number, text?: string }>,
    placeholder?: string;
    label?: string;
    optionkey?: string,
    optionvalueidentifier?: string,
}

// Type Declarations
type TextFieldPropsExtended = TextFieldProps & { errors: string }
type Option = { text: string; score: number; }
interface InputProps {
    options: Array<Option>;
    onChange: (
        e: React.ChangeEvent<HTMLTextAreaElement | HTMLInputElement>, index: number
    ) => void;
    handleDeleteOption: (index: number) => void;
    errors: Array<Option>;
    onKeyDown: (
        e: React.KeyboardEvent<HTMLInputElement>
    ) => void;
}
interface DateInputFieldProps {
    value: string;
    onChange: (date: MaterialUiPickersDate, value?: string | null | undefined) => void;
    label: string;
    errors: string;
};
interface TimeInputFieldProps {
    value: string;
    onChange: (date: MaterialUiPickersDate, value?: string | null | undefined) => void;
};


interface CheckboxProps extends Omit<FormControlLabelProps, 'control'> {
    label: string;
};

interface OptionsProps {
    options: Array<{ id: number | string; text: string; }>,
    onChange: (
        e: React.ChangeEvent<HTMLInputElement>, checked: boolean
    ) => void;
    values: Array<{ answerId: number }>
};


export const TextInputField = (props: TextFieldPropsExtended) => {
<<<<<<< HEAD
    const { placeholder, onChange, value, name, variant, type, margin, errors, label, inputProps, multiline, rows, onKeyDown } = props;
=======
    const { onChange, type, errors } = props;
>>>>>>> ef73e43b
    const inputType = type === 'number' ? 'text' : type;
    const handleChange = (event: React.ChangeEvent<HTMLInputElement>) => {
        if (typeof onChange !== 'function') {
            return
        }
        if (type === 'number' && event.target.value) {
            event.target.value = event.target.value.replace(/\D/, '');
        }
        onChange(event);
    }
    const handleKeyDown = (event: React.KeyboardEvent<HTMLInputElement>) => {
        if (typeof onKeyDown !== 'function') {
            return
        }
        onKeyDown(event);
    }
    return (
        <div>
            <TextField
                {...props}
                fullWidth
                type={inputType}
                onChange={handleChange}
<<<<<<< HEAD
                onKeyDown={handleKeyDown}
                value={value}
                name={name}
                inputProps={inputProps}
                multiline={multiline}
                rows={rows}
=======
>>>>>>> ef73e43b
            />
            <ErrorHelperText error={errors} />
        </div>
    );
};

export const MultilineInputField = (props: TextFieldPropsExtended) => {
    const { errors } = props;
    return (
        <div>
            <TextField
                {...props}
                multiline
                fullWidth
            />
            <ErrorHelperText error={errors} />
        </div>
    );
};

export const RadioButtonField = (props: InputProps) => {
    const { options, onChange, handleDeleteOption, errors } = props;
    return (
        <div>
            {options.map((opt: Option, idx: number) => {
                return (
                    <Grid container key={idx}>
                        <Grid item>
                            <Radio disabled style={{ paddingLeft: 0 }} />
                        </Grid>
                        <Grid item style={{ flexGrow: 1 }}>
                            <Grid container spacing={2}>
                                <Grid xs={4} item>
                                    <TextField
                                        name="text"
                                        value={opt.text}
                                        placeholder={`option ${idx + 1}`}
                                        onChange={e => onChange(e, idx)}
                                    />
                                    <ErrorHelperText error={errors && errors[idx] && errors[idx].text} />
                                </Grid>
                                <Grid xs={4} item>
                                    <TextField
                                        type="number"
                                        name="score"
                                        value={opt.score}
                                        placeholder="Score"
                                        onChange={e => onChange(e, idx)}
                                    />
                                    <ErrorHelperText error={errors && errors[idx] && errors[idx].score} />
                                </Grid>
                                <Grid xs={4} item>
                                    {options.length > 1
                                        ? (
                                            <Grid item style={{ flexGrow: 1, textAlign: 'right' }}>
                                                <IconButton onClick={() => handleDeleteOption(idx)}>
                                                    <DeleteIcon fontSize="small" />
                                                </IconButton>
                                            </Grid>
                                        ) : null}
                                </Grid>
                            </Grid>
                        </Grid>
                    </Grid>
                );
            })}
        </div>
    );
};

export const CheckboxInputField = (props: InputProps) => {
    const { options, onChange, handleDeleteOption, errors } = props;
    return (
        <div>
            {options.map((opt: Option, idx: number) => {
                return (
                    <Grid container key={idx}>
                        <Grid item>
                            <Checkbox disabled style={{ paddingLeft: 0 }} />
                        </Grid>
                        <Grid item style={{ flexGrow: 1 }}>
                            <Grid container spacing={2}>
                                <Grid xs={4} item>
                                    <TextField
                                        name="text"
                                        value={opt.text}
                                        placeholder={`option ${idx + 1}`}
                                        onChange={e => onChange(e, idx)}
                                    />
                                    <ErrorHelperText error={errors && errors[idx] && errors[idx].text} />
                                </Grid>
                                <Grid xs={4} item>
                                    <TextField
                                        type="number"
                                        name="score"
                                        value={opt.score}
                                        placeholder="Score"
                                        onChange={e => onChange(e, idx)}
                                    />
                                    <ErrorHelperText error={errors && errors[idx] && errors[idx].score} />
                                </Grid>
                                <Grid xs={4} item>
                                    {options.length > 1
                                        ? (
                                            <Grid item style={{ flexGrow: 1, textAlign: 'right' }}>
                                                <IconButton onClick={() => handleDeleteOption(idx)}>
                                                    <DeleteIcon fontSize="small" />
                                                </IconButton>
                                            </Grid>
                                        ) : null}
                                </Grid>
                            </Grid>
                        </Grid>
                    </Grid>
                );
            })}
        </div>
    );
};

export const DateInputField = (props: DateInputFieldProps) => {
    const { value, onChange, label, errors } = props;
    return (
        <MuiPickersUtilsProvider utils={DateFnsUtils}>
            <KeyboardDatePicker
                margin="normal"
                id="date-picker-dialog"
                label={label || "Date picker dialog"}
                format="MM/dd/yyyy"
                value={value}
                onChange={onChange}
                KeyboardButtonProps={{
                    'aria-label': 'change date',
                }}
            />
            <ErrorHelperText error={errors} />
        </MuiPickersUtilsProvider>
    );
};

export const TimeInputField = (props: any) => {
    const { value, onChange, label } = props;
    return (
        <MuiPickersUtilsProvider utils={DateFnsUtils}>
            <KeyboardTimePicker
                margin="normal"
                id="time-picker"
                label={label}
                value={value}
                onChange={onChange}
                KeyboardButtonProps={{
                    'aria-label': 'change time',
                }}
            />
        </MuiPickersUtilsProvider>
    );
};

export const ErrorHelperText = (props: { error: string | number }) => {
    const { error } = props;
    return (
        <div className="error-text">{error}</div>
    );
};

export const ShowRadioOptions = (props: OptionsProps) => {
    const { options, onChange, values } = props;
    return (
        <div>
            {options.map((opt: any, i: number) => {
                const checked = values.findIndex((val: any) => val.answerId == opt.id);
                return (
                    <div key={i}>
                        <Radio
                            checked={checked !== -1}
                            name="radioBtn"
                            value={opt.id}
                            onChange={onChange}
                        /> {opt.text}
                    </div>
                );
            })}
        </div>
    );
};

export const ShowCheckboxOptions = (props: OptionsProps) => {
    const { options, onChange, values } = props;
    return (
        <div>
            {options.map((opt: any, i: number) => {
                const checked = values.indexOf(opt.id) > -1;
                return (
                    <div key={i}>
                        <FormControlLabel
                            control={<Checkbox
                                checked={checked}
                                value={opt.id}
                                onChange={onChange}
                            />}
                            label={opt.text}
                        />
                    </div>
                );
            })}
        </div>
    );
};

export const NativeSelectField = (props: DefaultNativeSelectInputProps) => {
    const { options, variant, label, optionkey, optionvalueidentifier } = props;
    return (
        <FormControl style={{ width: "100%" }} variant={variant}>
            {label && (<Box>{label}</Box>)}
            <NativeSelect {...props}>
                {options.map((opt: any) => {
                    return <option value={optionkey ? opt[optionkey] : opt.id} key={opt.id} disabled={opt.disabled}>
                        {optionvalueidentifier ? opt[optionvalueidentifier] : opt.text}
                    </option>
                })}
            </NativeSelect>
        </FormControl>
    );
};

export const CheckboxField = (props: CheckboxProps) => {
    const { onChange, checked, name, style } = props;
    return (
        <FormControlLabel 
            style={style}
            control={<Checkbox
                checked={checked}
                name={name}
                onChange={onChange}
            />}
            {...props}
        />
    );
};<|MERGE_RESOLUTION|>--- conflicted
+++ resolved
@@ -56,11 +56,7 @@
 
 
 export const TextInputField = (props: TextFieldPropsExtended) => {
-<<<<<<< HEAD
-    const { placeholder, onChange, value, name, variant, type, margin, errors, label, inputProps, multiline, rows, onKeyDown } = props;
-=======
-    const { onChange, type, errors } = props;
->>>>>>> ef73e43b
+    const { onChange, type, errors, placeholder,onKeyDown } = props;
     const inputType = type === 'number' ? 'text' : type;
     const handleChange = (event: React.ChangeEvent<HTMLInputElement>) => {
         if (typeof onChange !== 'function') {
@@ -84,15 +80,7 @@
                 fullWidth
                 type={inputType}
                 onChange={handleChange}
-<<<<<<< HEAD
                 onKeyDown={handleKeyDown}
-                value={value}
-                name={name}
-                inputProps={inputProps}
-                multiline={multiline}
-                rows={rows}
-=======
->>>>>>> ef73e43b
             />
             <ErrorHelperText error={errors} />
         </div>
