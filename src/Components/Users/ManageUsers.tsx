--- conflicted
+++ resolved
@@ -8,11 +8,6 @@
 import { navigate } from "hookrouter";
 import { USER_TYPES } from "../../Common/constants";
 import {InputSearchBox} from "../Common/SearchBox";
-<<<<<<< HEAD
-
-=======
->>>>>>> aaa39d7e
-
 
 export default function ManageUsers(props: any) {
   const dispatch: any = useDispatch();
@@ -166,30 +161,6 @@
   return (
     <div>
       <PageTitle title="User Management" hideBack={true} />
-<<<<<<< HEAD
-      <div className="flex flex-col md:flex-row px-4 md:px-8">
-      <div className="md:px-4">
-        <div className="text-sm font-semibold mb-2">
-          Search by Name
-        </div>
-        <InputSearchBox
-            search={searchByName}
-            placeholder='Search by Name'
-            errors=''
-        />
-      </div>
-      <div>
-        <div className="text-sm font-semibold mb-2">
-          Search by number
-        </div>
-        <InputSearchBox
-            search={searchByPhone}
-            placeholder='+919876543210'
-            errors=''
-        />
-      </div>
-      </div>
-=======
       {/*<div className="flex flex-col md:flex-row px-4 md:px-8">*/}
       {/*<div className="md:px-4">*/}
       {/*  <div className="text-sm font-semibold mb-2">*/}
@@ -212,7 +183,6 @@
       {/*  />*/}
       {/*</div>*/}
       {/*</div>*/}
->>>>>>> aaa39d7e
       <div className="px-3 md:px-8">
         <div>
           {manageUsers}
