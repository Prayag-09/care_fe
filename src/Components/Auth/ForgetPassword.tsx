<<<<<<< HEAD
import { Button, CardActions, CardContent } from '@material-ui/core';
import { A } from 'hookrouter';
import React, { useState } from 'react';
=======
import { Button,  CardActions, CardContent } from '@material-ui/core';
import { A } from 'hookrouter';
import React, {  useState } from 'react';
>>>>>>> aaa39d7e
import { useDispatch } from 'react-redux';
import { postForgotPassword } from '../../Redux/actions';
import { TextInputField } from '../Common/HelperInputFields';
import * as Notification from "../../Utils/Notifications.js";
import { Loading } from "../Common/Loading";

export const ForgotPassword = () => {
    const dispatch: any = useDispatch();
    const initForm: any = {
        username: '',
    };
    const initErr: any = {};
    const [form, setForm] = useState(initForm);
    const [errors, setErrors] = useState(initErr);
    const [disableBtn, setDisableBtn] = useState(false);
    const [showLoader, setShowLoader] = useState(false);

    const handleChange = (e: any) => {
        const { value, name } = e.target;
        const fieldValue = Object.assign({}, form);
        const errorField = Object.assign({}, errors);
        if (errorField[name]) {
            errorField[name] = null;
            setErrors(errorField);
        }
        fieldValue[name] = value;
        setForm(fieldValue);
    };

    const validateData = () => {
        let hasError = false;
        const err = Object.assign({}, errors);
        Object.keys(form).forEach((key) => {
            if (typeof (form[key]) === 'string') {
                if (!form[key].match(/\w/)) {
                    hasError = true;
                    err[key] = 'This field is required';
                }
            }
            if (!form[key]) {
                hasError = true;
                err[key] = 'This field is required';
            }
        });
        if (hasError) {
            setErrors(err);
            return false;
        }
        return form;
    };

    const handleSubmit = (e: any) => {
        e.preventDefault();
        const valid = validateData();
        if (valid) {
            setShowLoader(true)
            setDisableBtn(true);
            dispatch(postForgotPassword(valid)).then((resp: any) => {
                setShowLoader(false)
                const res = resp && resp.data;
                if (res && res.status === 'OK') {
                    Notification.Success({
                        msg: "Password Reset Email Sent"
                    });
                } else if (res && res.data) {
                    setErrors(res.data);
                } else {
                    Notification.Error({
                        msg: "Something went wrong try again later "
                    });
                }
                setDisableBtn(false);
            });
        }
    };
    if (showLoader) {
        return <Loading />;
    }
    return (
        <div>
            <div className="py-10 md:py-40">
                <form className="max-w-xl bg-white shadow rounded-lg mx-auto" onSubmit={(e) => {
                    handleSubmit(e);
                }}>
                    <div className="text-xl font-bold pt-4 text-center">
                        Forgot Password
                    </div>
                    <CardContent>
                        Enter your username and we will send you a link to reset your password.
                                <TextInputField
                            name="username"
                            placeholder="username"
                            variant="outlined"
                            margin="dense"
                            value={form.username.toLowerCase()}
                            onChange={handleChange}
                            errors={errors.username}
                        />
                    </CardContent>

                    <CardActions style={{ justifyContent: 'center' }}>
                        <Button
                            disabled={disableBtn}
                            color="primary"
                            variant="contained"
                            onClick={handleSubmit}
                        >Send Reset Link
                                </Button>
                    </CardActions>
                    <CardContent className="alignCenter">
                        Already a member? <A href="/login">Login</A>
                    </CardContent>
                </form>
            </div>
        </div>
    );
};<|MERGE_RESOLUTION|>--- conflicted
+++ resolved
@@ -1,12 +1,7 @@
-<<<<<<< HEAD
-import { Button, CardActions, CardContent } from '@material-ui/core';
-import { A } from 'hookrouter';
-import React, { useState } from 'react';
-=======
+
 import { Button,  CardActions, CardContent } from '@material-ui/core';
 import { A } from 'hookrouter';
 import React, {  useState } from 'react';
->>>>>>> aaa39d7e
 import { useDispatch } from 'react-redux';
 import { postForgotPassword } from '../../Redux/actions';
 import { TextInputField } from '../Common/HelperInputFields';
