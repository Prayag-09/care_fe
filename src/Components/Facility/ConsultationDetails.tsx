import { CircularProgress, Grid, Typography } from "@material-ui/core";
import Button from "@material-ui/core/Button";
import { navigate } from "raviger";
import moment from "moment";
import React, { useCallback, useState } from "react";
import { useDispatch } from "react-redux";
import { statusType, useAbortableEffect } from "../../Common/utils";
import { getConsultation, getDailyReport, getPatient } from "../../Redux/actions";
import loadable from "@loadable/component";
import Pagination from "../Common/Pagination";
import { ConsultationModel } from "./models";
import { DailyRoundsModel } from "../Patient/models";
import { PATIENT_CATEGORY, SYMPTOM_CHOICES } from "../../Common/constants";
import { FileUpload } from "../Patient/FileUpload";
import TreatmentSummary from './TreatmentSummary';
const Loading = loadable(() => import("../Common/Loading"));
const PageTitle = loadable(() => import("../Common/PageTitle"));
const symptomChoices = [...SYMPTOM_CHOICES];
const patientCategoryChoices = [...PATIENT_CATEGORY];

export const ConsultationDetails = (props: any) => {
  const { facilityId, patientId, consultationId } = props;
  const dispatch: any = useDispatch();
  const [isLoading, setIsLoading] = useState(false);
  const [isDailyRoundLoading, setIsDailyRoundLoading] = useState(false);
  const [isPrintMode, setIsPrintMode] = useState(false)
  const [consultationData, setConsultationData] = useState<ConsultationModel>(
    {}
  );
  const [isLastConsultation, setIsLastConsultation] = useState(false);
  const [dailyRoundsListData, setDailyRoundsListData] = useState<
    Array<DailyRoundsModel>
  >([]);
  const [totalCount, setTotalCount] = useState(0);
  const [offset, setOffset] = useState(0);
  const [currentPage, setCurrentPage] = useState(1);
  const limit = 15;

  const fetchData = useCallback(
    async (status: statusType) => {
      setIsLoading(true);
      const res = await dispatch(getConsultation(consultationId));
      if (!status.aborted) {
        if (res && res.data) {
          const data: ConsultationModel = {
            ...res.data,
            symptoms_text: "",
            category:
              patientCategoryChoices.find((i) => i.id === res.data.category)
                ?.text || res.data.category,
          };
          if (res.data.symptoms && res.data.symptoms.length) {
            const symptoms = res.data.symptoms
              .filter((symptom: number) => symptom !== 9)
              .map((symptom: number) => {
                const option = symptomChoices.find((i) => i.id === symptom);
                return option ? option.text.toLowerCase() : symptom;
              });
            data.symptoms_text = symptoms.join(", ");
            data.discharge_advice =
              Object.keys(res.data.discharge_advice).length === 0
                ? []
                : res.data.discharge_advice;
          }
          setConsultationData(data);
        }
        setIsLoading(false);
      }
    },
    [consultationId, dispatch]
  );

  const fetchDailyRounds = useCallback(
    async (status: statusType) => {
      setIsDailyRoundLoading(true);
      const res = await dispatch(
        getDailyReport({ limit, offset }, { consultationId })
      );
      if (!status.aborted) {
        if (res && res.data) {
          setDailyRoundsListData(res.data.results);
          setTotalCount(res.data.count);
        }
        setIsDailyRoundLoading(false);
      }
    },
    [consultationId, dispatch, offset]
  );

  const fetchIsLastConsultation = useCallback(
    async (status: statusType) => {
      setIsLoading(true);
      const res = await dispatch(getPatient({ id: patientId }));
      if (!status.aborted) {
        if (res && res.data) {
          if(res.data.last_consultation?.id === consultationId) setIsLastConsultation(true);
          else setIsLastConsultation(false);
        }
        setIsLoading(false);
      }
    },
    [consultationId, dispatch, patientId]
  );

  useAbortableEffect((status: statusType) => {
    fetchData(status);
    fetchDailyRounds(status);
    fetchIsLastConsultation(status);
  }, []);

  const handlePagination = (page: number, limit: number) => {
    const offset = (page - 1) * limit;
    setCurrentPage(page);
    setOffset(offset);
  };

  if (isLoading) {
    return <Loading />;
  }

  let roundsList: any;

  if (isDailyRoundLoading) {
    roundsList = <CircularProgress size={20} />;
  } else if (dailyRoundsListData.length === 0) {
    roundsList = (
      <Typography>No Consultation Update data is available.</Typography>
    );
  } else if (dailyRoundsListData.length > 0) {
    roundsList = dailyRoundsListData.map((itemData, idx) => {
      const telemedicine_doctor_update =
        itemData.created_by_telemedicine ||
        itemData.last_updated_by_telemedicine;

      return (
        <div key={`daily_round_${idx}`} className="w-full mt-4 px-2">
          <div
            className={`block border rounded-lg ${
              telemedicine_doctor_update ? "bg-purple-200" : "bg-white"
            }  shadow h-full cursor-pointer hover:border-primary-500 text-black`}
          >
            <div className="p-4">
              <Grid container justify="space-between" alignItems="center">
                <Grid item xs={11} container spacing={1}>
                  {telemedicine_doctor_update ? (
                    <Grid item xs={6}>
                      <Typography>
                        <span className="text-gray-700">Updated by:</span>{" "}
                        {telemedicine_doctor_update &&
                        consultationData.assigned_to_object
                          ? consultationData.assigned_to_object.first_name +
                            " " +
                            consultationData.assigned_to_object.last_name
                          : "-"}
                      </Typography>
                    </Grid>
                  ) : null}
                  <Grid item xs={6}>
                    <Typography>
                      <span className="text-gray-700">Temperature:</span>{" "}
                      {itemData.temperature}
                    </Typography>
                  </Grid>
                  <Grid item xs={6}>
                    <Typography>
                      <span className="text-gray-700">Taken at :</span>{" "}
                      {itemData.temperature_measured_at
                        ? moment(itemData.temperature_measured_at).format("lll")
                        : "-"}
                    </Typography>
                  </Grid>
                  <Grid item xs={6}>
                    <Typography>
                      <span className="text-gray-700">SpO2:</span>{" "}
                      {itemData.spo2}
                    </Typography>
                  </Grid>
                  <Grid item xs={6}>
                    <Typography>
                      <span className="text-gray-700">Admitted To:</span>{" "}
                      {itemData.admitted_to || "-"}
                    </Typography>
                  </Grid>
                  <Grid item xs={12}>
                    <Typography>
                      <span className="text-gray-700">Category: </span>
                      <span className="badge badge-pill badge-warning">
                        {patientCategoryChoices.find(
                          (i) => i.id === itemData.patient_category
                        )?.text || "-"}
                      </span>
                    </Typography>
                  </Grid>
                  <Grid item xs={6}>
                    <Typography>
                      <span className="text-gray-700">Created At:</span>{" "}
                      {itemData.created_date
                        ? moment(itemData.created_date).format("lll")
                        : "-"}
                    </Typography>
                  </Grid>
                  <Grid item xs={6}>
                    <Typography>
                      <span className="text-gray-700">Updated At:</span>{" "}
                      {itemData.modified_date
                        ? moment(itemData.modified_date).format("lll")
                        : "-"}
                    </Typography>
                  </Grid>

                  <Grid item xs={12}>
                    <Typography>
                      <span className="text-gray-700">
                        Physical Examination Info:
                      </span>{" "}
                      {itemData.physical_examination_info}
                    </Typography>
                  </Grid>
                  <Grid item xs={12}>
                    <Typography>
                      <span className="text-gray-700">Other Details:</span>{" "}
                      {itemData.other_details}
                    </Typography>
                  </Grid>
                </Grid>
              </Grid>
              <div className="mt-2">
                <Button
                  size="small"
                  variant="outlined"
                  fullWidth
                  onClick={(e) =>
                    navigate(
                      `/facility/${facilityId}/patient/${patientId}/consultation/${consultationId}/daily-rounds/${itemData.id}`
                    )
                  }
                >
                  View Consultation Update Details
                </Button>
              </div>
            </div>
          </div>
        </div>
      );
    });
  }

  return (
    <div>
      {isPrintMode ? (
        <TreatmentSummary
          setIsPrintMode={setIsPrintMode}
          consultationData={consultationData}
          dailyRoundsListData={dailyRoundsListData}
          patientId={patientId}
        /> ) : (
        <div className="px-2 pb-2">
          <PageTitle title={`Consultation #${consultationId}`} />
          <div className="border rounded-lg bg-white shadow h-full hover:border-primary-500 text-black mt-4 p-4">
            <div className="flex justify-between">
              <div className="grid gap-2 grid-cols-1">
                <div className="capitalize">
                  <span className="font-semibold leading-relaxed">
                    Decision after Consultation:{" "}
                  </span>
                  {consultationData.suggestion_text?.toLocaleLowerCase()}
                </div>
                <div>
                  <span className="font-semibold leading-relaxed">Facility: </span>
                  {consultationData.facility_name || "-"}
                </div>
              </div>
              <div className="flex flex-col">
                <div className="mt-2">
                  <Button
                    variant="contained"
                    color="primary"
                    size="small"
                    className="float-right"
                    onClick={() =>
                      navigate(
                        `/facility/${facilityId}/patient/${patientId}/consultation/${consultationId}/update`
                      )
                    }
                  >
                    Update Details
                  </Button>
                </div>
                <div className="mt-2">
                  <Button
                    variant="contained"
                    color="primary"
                    size="small"
                    className="float-right"
                    onClick={() =>
                      navigate(
                        `/facility/${facilityId}/patient/${patientId}/consultation/${consultationId}/investigation/`
                      )
                    }
                  >
                    Create Investigation
                  </Button>
                </div>
                <div className="mt-2">
                  <Button
                    variant="contained"
                    color="primary"
                    size="small"
                    className="float-right"
                    onClick={() =>
                      navigate(
                        `/facility/${facilityId}/patient/${patientId}/consultation/${consultationId}/investigationSessions`
                      )
                    }
                  >
                    View Investigations
                  </Button>
                </div>

                <div className="mt-2">
                  <Button
                    variant="contained"
                    color="primary"
                    size="small"
                    className="float-right"
                    onClick={() =>
                      navigate(
                        `/facility/${facilityId}/patient/${patientId}/shift/new`
                      )
                    }
                  >
                    SHIFT PATIENT
                  </Button>
                </div>

                {!consultationData.discharge_date && (
                  <div className="mt-2">
                    <Button
                      variant="contained"
                      color="primary"
                      size="small"
                      className="float-right"
                      onClick={() => setIsPrintMode(true)}
                    >
                      Treatment Summary
                  </Button>
                  </div>
                )}
              </div>
            </div>
            <div className="grid gap-2 grid-cols-1 md:grid-cols-2 mt-2">
              <div className="md:col-span-2">
                <span className="font-semibold leading-relaxed">Category: </span>
                <span className="badge badge-pill badge-warning">
                  {" "}
                  {consultationData.category || "-"}
                </span>
              </div>
              <div>
                <span className="font-semibold leading-relaxed">Admitted: </span>
                {consultationData.admitted ? "Yes" : "No"}
              </div>
              {consultationData.admitted && (
                <>
                  <div>
                    <span className="font-semibold leading-relaxed">
                      Admitted To:{" "}
                    </span>
                    <span className="badge badge-pill badge-warning">
                      {" "}
                      {consultationData.admitted_to || "-"}
                    </span>
                  </div>
                  <div>
                    <span className="font-semibold leading-relaxed">
                      Admitted on:{" "}
                    </span>
                    {consultationData.admission_date
                      ? moment(consultationData.admission_date).format("lll")
                      : "-"}
                  </div>
                  <div>
                    <span className="font-semibold leading-relaxed">
                      Discharged on:{" "}
                    </span>
                    {consultationData.discharge_date
                      ? moment(consultationData.discharge_date).format("lll")
                      : "-"}
                  </div>
                </>
              )}
            </div>
            <div className="grid gap-2 grid-cols-1 md:grid-cols-2 mt-2">
              <div className="capitalize">
                <span className="font-semibold leading-relaxed">Symptoms: </span>
                {consultationData.symptoms_text || "-"}
              </div>
              {consultationData.symptoms_onset_date && (
                <div>
                  <span className="font-semibold leading-relaxed">
                    Symptoms Onset Date:{" "}
                  </span>
                  {moment(consultationData.symptoms_onset_date).format("lll")}
                </div>
              )}
              {consultationData.other_symptoms && (
                <div className="md:col-span-2 capitalize">
                  <span className="font-semibold leading-relaxed">
                    Other Symptoms:{" "}
                  </span>
                  {consultationData.other_symptoms}
                </div>
              )}
              {consultationData.ip_no && (
                <div className="md:col-span-2 capitalize">
                  <span className="font-semibold leading-relaxed">IP number: </span>
                  <span className="badge badge-pill badge-primary">
                    {consultationData.ip_no}
                  </span>
                </div>
              )}
              {consultationData.diagnosis && (
                <div className="md:col-span-2 capitalize">
                  <span className="font-semibold leading-relaxed">Diagnosis: </span>
                  {consultationData.diagnosis}
                </div>
              )}
              {consultationData.verified_by && (
                <div className="md:col-span-2 capitalize">
                  <span className="font-semibold leading-relaxed">
                    Verified By :{" "}
                  </span>
                  <span className="badge badge-pill badge-primary">
                    {consultationData.verified_by}
                  </span>
                </div>
              )}
            </div>

            <div className="flex flex-col mt-6">
              <div className="text-sm text-gray-700">
                Created on {moment(consultationData.created_date).format("lll")}
                {consultationData.created_by && (
                  <span>
                    by{" "}
                    {`${consultationData.created_by?.first_name} ${consultationData.created_by?.last_name} @${consultationData.created_by?.username} (${consultationData.created_by?.user_type})`}
                  </span>
                )}
              </div>

              <div className="text-sm text-gray-700">
                Last Modified on{" "}
                {moment(consultationData.modified_date).format("lll")}{" "}
                {consultationData.last_edited_by && (
                  <span>
                    by{" "}
                    {`${consultationData.last_edited_by?.first_name} ${consultationData.last_edited_by?.last_name} @${consultationData.last_edited_by?.username} (${consultationData.last_edited_by?.user_type})`}
                  </span>
                )}
              </div>
            </div>
          </div>
          {consultationData.existing_medication && (
            <div className="bg-white overflow-hidden shadow rounded-lg mt-4">
              <div className="px-4 py-5 sm:p-6">
                <h3 className="text-lg font-semibold leading-relaxed text-gray-900">
                  Existing Medication:{" "}
                </h3>
                <div className="mt-2">
                  {consultationData.existing_medication || "-"}
                </div>
              </div>
            </div>
          )}
          {consultationData.examination_details && (
            <div className="bg-white overflow-hidden shadow rounded-lg mt-4">
              <div className="px-4 py-5 sm:p-6">
                <h3 className="text-lg font-semibold leading-relaxed text-gray-900">
                  Examination details and Clinical conditions:{" "}
                </h3>
                <div className="mt-2">
                  {consultationData.examination_details || "-"}
                </div>
              </div>
            </div>
          )}
          {consultationData.prescribed_medication && (
            <div className="bg-white overflow-hidden shadow rounded-lg mt-4">
              <div className="px-4 py-5 sm:p-6">
                <h3 className="text-lg font-semibold leading-relaxed text-gray-900">
                  Treatment Summary
                </h3>
                <div className="mt-2">
                  {consultationData.prescribed_medication || "-"}
                </div>
              </div>
            </div>
          )}
          {consultationData.discharge_advice && (
            <div className="mt-4">
              <div className="flex flex-col">
                <div className="-my-2 py-2 overflow-x-auto sm:-mx-6 sm:px-6 lg:-mx-8 lg:px-8">
                  <div className="align-middle inline-block min-w-full shadow overflow-hidden sm:rounded-lg border-b border-gray-200">
                    <table className="min-w-full">
                      <thead>
                        <tr>
                          <th className="px-6 py-3 border-b border-gray-200 bg-gray-50 text-left text-xs leading-4 font-medium text-gray-500 uppercase tracking-wider">
                            Medicine
                          </th>
                          <th className="px-6 py-3 border-b border-gray-200 bg-gray-50 text-left text-xs leading-4 font-medium text-gray-500 uppercase tracking-wider">
                            Dosage
                          </th>
                          <th className="px-6 py-3 border-b border-gray-200 bg-gray-50 text-left text-xs leading-4 font-medium text-gray-500 uppercase tracking-wider">
                            Days
                          </th>
                        </tr>
                      </thead>
                      <tbody>
                          {consultationData.discharge_advice.map((med: any, index: number) => (
                            <tr className="bg-white" key={index}>
                            <td className="px-6 py-4 whitespace-no-wrap text-sm leading-5 font-medium text-gray-900">
                              {med.medicine}
                            </td>
                            <td className="px-6 py-4 whitespace-no-wrap text-sm leading-5 text-gray-500">
                              {med.dosage}
                            </td>
                            <td className="px-6 py-4 whitespace-no-wrap text-sm leading-5 text-gray-500">
                              {med.dosage}
                            </td>
                          </tr>
                        ))}
                      </tbody>
                    </table>
                  </div>
                </div>
              </div>
            </div>
          )}
          {consultationData.consultation_notes && (
            <div className="bg-white overflow-hidden shadow rounded-lg mt-4">
              <div className="px-4 py-5 sm:p-6">
                <h3 className="text-lg font-semibold leading-relaxed text-gray-900">
                  Advice
                </h3>
                <div className="mt-2">
                  {consultationData.consultation_notes || "-"}
                </div>
              </div>
            </div>
          )}
          <div>
            <PageTitle title="Consultation Update" hideBack={true} />
            {isLastConsultation && (
              <button
                className="mr-4 px-4 py-2 shadow border bg-white rounded-md border border-grey-500 whitespace-no-wrap text-sm font-semibold rounded cursor-pointer hover:bg-gray-300 text-center"
                onClick={() =>
                  navigate(
                    `/facility/${facilityId}/patient/${patientId}/consultation/${consultationId}/daily-rounds`
                  )
                }
              >
                Add Consultation Updates
              </button>
            )}
<<<<<<< HEAD
          </div>
        </div>
      </div>
      {consultationData.existing_medication && (
        <div className="bg-white overflow-hidden shadow rounded-lg mt-4">
          <div className="px-4 py-5 sm:p-6">
            <h3 className="text-lg font-semibold leading-relaxed text-gray-900">
              History of present illness :{" "}
            </h3>
            <div className="mt-2">
              {consultationData.existing_medication || "-"}
            </div>
          </div>
        </div>
      )}
      {consultationData.examination_details && (
        <div className="bg-white overflow-hidden shadow rounded-lg mt-4">
          <div className="px-4 py-5 sm:p-6">
            <h3 className="text-lg font-semibold leading-relaxed text-gray-900">
              Examination details and Clinical conditions:{" "}
            </h3>
            <div className="mt-2">
              {consultationData.examination_details || "-"}
            </div>
          </div>
        </div>
      )}
      {consultationData.prescribed_medication && (
        <div className="bg-white overflow-hidden shadow rounded-lg mt-4">
          <div className="px-4 py-5 sm:p-6">
            <h3 className="text-lg font-semibold leading-relaxed text-gray-900">
              Treatment Summary
            </h3>
            <div className="mt-2">
              {consultationData.prescribed_medication || "-"}
            </div>
          </div>
        </div>
      )}
      {consultationData.discharge_advice && (
        <div className="mt-4">
          <div className="flex flex-col">
            <div className="-my-2 py-2 overflow-x-auto sm:-mx-6 sm:px-6 lg:-mx-8 lg:px-8">
              <div className="align-middle inline-block min-w-full shadow overflow-hidden sm:rounded-lg border-b border-gray-200">
                <table className="min-w-full">
                  <thead>
                    <tr>
                      <th className="px-6 py-3 border-b border-gray-200 bg-gray-50 text-left text-xs leading-4 font-medium text-gray-500 uppercase tracking-wider">
                        Medicine
                      </th>
                      <th className="px-6 py-3 border-b border-gray-200 bg-gray-50 text-left text-xs leading-4 font-medium text-gray-500 uppercase tracking-wider">
                        Dosage
                      </th>
                      <th className="px-6 py-3 border-b border-gray-200 bg-gray-50 text-left text-xs leading-4 font-medium text-gray-500 uppercase tracking-wider">
                        Days
                      </th>
                    </tr>
                  </thead>
                  <tbody>
                    {consultationData.discharge_advice.map((med: any) => (
                      <tr className="bg-white">
                        <td className="px-6 py-4 whitespace-no-wrap text-sm leading-5 font-medium text-gray-900">
                          {med.medicine}
                        </td>
                        <td className="px-6 py-4 whitespace-no-wrap text-sm leading-5 text-gray-500">
                          {med.dosage}
                        </td>
                        <td className="px-6 py-4 whitespace-no-wrap text-sm leading-5 text-gray-500">
                          {med.dosage}
                        </td>
                      </tr>
                    ))}
                  </tbody>
                </table>
              </div>
=======
            <div className="flex flex-wrap mt-4">
              {roundsList}
              {!isDailyRoundLoading && totalCount > limit && (
                <div className="mt-4 flex w-full justify-center">
                  <Pagination
                    cPage={currentPage}
                    defaultPerPage={limit}
                    data={{ totalCount }}
                    onChange={handlePagination}
                  />
                </div>
              )}
>>>>>>> ccbfc989
            </div>
          </div>
          <div>
            <FileUpload
              facilityId={facilityId}
              patientId={patientId}
              consultationId={consultationId}
              type="CONSULTATION"
              hideBack={true}
              audio={true}
              unspecified={true}
            />
          </div>
        </div>
      )}
    </div>
  );
};<|MERGE_RESOLUTION|>--- conflicted
+++ resolved
@@ -5,14 +5,18 @@
 import React, { useCallback, useState } from "react";
 import { useDispatch } from "react-redux";
 import { statusType, useAbortableEffect } from "../../Common/utils";
-import { getConsultation, getDailyReport, getPatient } from "../../Redux/actions";
+import {
+  getConsultation,
+  getDailyReport,
+  getPatient,
+} from "../../Redux/actions";
 import loadable from "@loadable/component";
 import Pagination from "../Common/Pagination";
 import { ConsultationModel } from "./models";
 import { DailyRoundsModel } from "../Patient/models";
 import { PATIENT_CATEGORY, SYMPTOM_CHOICES } from "../../Common/constants";
 import { FileUpload } from "../Patient/FileUpload";
-import TreatmentSummary from './TreatmentSummary';
+import TreatmentSummary from "./TreatmentSummary";
 const Loading = loadable(() => import("../Common/Loading"));
 const PageTitle = loadable(() => import("../Common/PageTitle"));
 const symptomChoices = [...SYMPTOM_CHOICES];
@@ -23,7 +27,7 @@
   const dispatch: any = useDispatch();
   const [isLoading, setIsLoading] = useState(false);
   const [isDailyRoundLoading, setIsDailyRoundLoading] = useState(false);
-  const [isPrintMode, setIsPrintMode] = useState(false)
+  const [isPrintMode, setIsPrintMode] = useState(false);
   const [consultationData, setConsultationData] = useState<ConsultationModel>(
     {}
   );
@@ -93,7 +97,8 @@
       const res = await dispatch(getPatient({ id: patientId }));
       if (!status.aborted) {
         if (res && res.data) {
-          if(res.data.last_consultation?.id === consultationId) setIsLastConsultation(true);
+          if (res.data.last_consultation?.id === consultationId)
+            setIsLastConsultation(true);
           else setIsLastConsultation(false);
         }
         setIsLoading(false);
@@ -253,7 +258,8 @@
           consultationData={consultationData}
           dailyRoundsListData={dailyRoundsListData}
           patientId={patientId}
-        /> ) : (
+        />
+      ) : (
         <div className="px-2 pb-2">
           <PageTitle title={`Consultation #${consultationId}`} />
           <div className="border rounded-lg bg-white shadow h-full hover:border-primary-500 text-black mt-4 p-4">
@@ -266,7 +272,9 @@
                   {consultationData.suggestion_text?.toLocaleLowerCase()}
                 </div>
                 <div>
-                  <span className="font-semibold leading-relaxed">Facility: </span>
+                  <span className="font-semibold leading-relaxed">
+                    Facility:{" "}
+                  </span>
                   {consultationData.facility_name || "-"}
                 </div>
               </div>
@@ -343,21 +351,25 @@
                       onClick={() => setIsPrintMode(true)}
                     >
                       Treatment Summary
-                  </Button>
+                    </Button>
                   </div>
                 )}
               </div>
             </div>
             <div className="grid gap-2 grid-cols-1 md:grid-cols-2 mt-2">
               <div className="md:col-span-2">
-                <span className="font-semibold leading-relaxed">Category: </span>
+                <span className="font-semibold leading-relaxed">
+                  Category:{" "}
+                </span>
                 <span className="badge badge-pill badge-warning">
                   {" "}
                   {consultationData.category || "-"}
                 </span>
               </div>
               <div>
-                <span className="font-semibold leading-relaxed">Admitted: </span>
+                <span className="font-semibold leading-relaxed">
+                  Admitted:{" "}
+                </span>
                 {consultationData.admitted ? "Yes" : "No"}
               </div>
               {consultationData.admitted && (
@@ -392,7 +404,9 @@
             </div>
             <div className="grid gap-2 grid-cols-1 md:grid-cols-2 mt-2">
               <div className="capitalize">
-                <span className="font-semibold leading-relaxed">Symptoms: </span>
+                <span className="font-semibold leading-relaxed">
+                  Symptoms:{" "}
+                </span>
                 {consultationData.symptoms_text || "-"}
               </div>
               {consultationData.symptoms_onset_date && (
@@ -413,7 +427,9 @@
               )}
               {consultationData.ip_no && (
                 <div className="md:col-span-2 capitalize">
-                  <span className="font-semibold leading-relaxed">IP number: </span>
+                  <span className="font-semibold leading-relaxed">
+                    IP number:{" "}
+                  </span>
                   <span className="badge badge-pill badge-primary">
                     {consultationData.ip_no}
                   </span>
@@ -421,7 +437,9 @@
               )}
               {consultationData.diagnosis && (
                 <div className="md:col-span-2 capitalize">
-                  <span className="font-semibold leading-relaxed">Diagnosis: </span>
+                  <span className="font-semibold leading-relaxed">
+                    Diagnosis:{" "}
+                  </span>
                   {consultationData.diagnosis}
                 </div>
               )}
@@ -516,19 +534,21 @@
                         </tr>
                       </thead>
                       <tbody>
-                          {consultationData.discharge_advice.map((med: any, index: number) => (
+                        {consultationData.discharge_advice.map(
+                          (med: any, index: number) => (
                             <tr className="bg-white" key={index}>
-                            <td className="px-6 py-4 whitespace-no-wrap text-sm leading-5 font-medium text-gray-900">
-                              {med.medicine}
-                            </td>
-                            <td className="px-6 py-4 whitespace-no-wrap text-sm leading-5 text-gray-500">
-                              {med.dosage}
-                            </td>
-                            <td className="px-6 py-4 whitespace-no-wrap text-sm leading-5 text-gray-500">
-                              {med.dosage}
-                            </td>
-                          </tr>
-                        ))}
+                              <td className="px-6 py-4 whitespace-no-wrap text-sm leading-5 font-medium text-gray-900">
+                                {med.medicine}
+                              </td>
+                              <td className="px-6 py-4 whitespace-no-wrap text-sm leading-5 text-gray-500">
+                                {med.dosage}
+                              </td>
+                              <td className="px-6 py-4 whitespace-no-wrap text-sm leading-5 text-gray-500">
+                                {med.dosage}
+                              </td>
+                            </tr>
+                          )
+                        )}
                       </tbody>
                     </table>
                   </div>
@@ -562,83 +582,6 @@
                 Add Consultation Updates
               </button>
             )}
-<<<<<<< HEAD
-          </div>
-        </div>
-      </div>
-      {consultationData.existing_medication && (
-        <div className="bg-white overflow-hidden shadow rounded-lg mt-4">
-          <div className="px-4 py-5 sm:p-6">
-            <h3 className="text-lg font-semibold leading-relaxed text-gray-900">
-              History of present illness :{" "}
-            </h3>
-            <div className="mt-2">
-              {consultationData.existing_medication || "-"}
-            </div>
-          </div>
-        </div>
-      )}
-      {consultationData.examination_details && (
-        <div className="bg-white overflow-hidden shadow rounded-lg mt-4">
-          <div className="px-4 py-5 sm:p-6">
-            <h3 className="text-lg font-semibold leading-relaxed text-gray-900">
-              Examination details and Clinical conditions:{" "}
-            </h3>
-            <div className="mt-2">
-              {consultationData.examination_details || "-"}
-            </div>
-          </div>
-        </div>
-      )}
-      {consultationData.prescribed_medication && (
-        <div className="bg-white overflow-hidden shadow rounded-lg mt-4">
-          <div className="px-4 py-5 sm:p-6">
-            <h3 className="text-lg font-semibold leading-relaxed text-gray-900">
-              Treatment Summary
-            </h3>
-            <div className="mt-2">
-              {consultationData.prescribed_medication || "-"}
-            </div>
-          </div>
-        </div>
-      )}
-      {consultationData.discharge_advice && (
-        <div className="mt-4">
-          <div className="flex flex-col">
-            <div className="-my-2 py-2 overflow-x-auto sm:-mx-6 sm:px-6 lg:-mx-8 lg:px-8">
-              <div className="align-middle inline-block min-w-full shadow overflow-hidden sm:rounded-lg border-b border-gray-200">
-                <table className="min-w-full">
-                  <thead>
-                    <tr>
-                      <th className="px-6 py-3 border-b border-gray-200 bg-gray-50 text-left text-xs leading-4 font-medium text-gray-500 uppercase tracking-wider">
-                        Medicine
-                      </th>
-                      <th className="px-6 py-3 border-b border-gray-200 bg-gray-50 text-left text-xs leading-4 font-medium text-gray-500 uppercase tracking-wider">
-                        Dosage
-                      </th>
-                      <th className="px-6 py-3 border-b border-gray-200 bg-gray-50 text-left text-xs leading-4 font-medium text-gray-500 uppercase tracking-wider">
-                        Days
-                      </th>
-                    </tr>
-                  </thead>
-                  <tbody>
-                    {consultationData.discharge_advice.map((med: any) => (
-                      <tr className="bg-white">
-                        <td className="px-6 py-4 whitespace-no-wrap text-sm leading-5 font-medium text-gray-900">
-                          {med.medicine}
-                        </td>
-                        <td className="px-6 py-4 whitespace-no-wrap text-sm leading-5 text-gray-500">
-                          {med.dosage}
-                        </td>
-                        <td className="px-6 py-4 whitespace-no-wrap text-sm leading-5 text-gray-500">
-                          {med.dosage}
-                        </td>
-                      </tr>
-                    ))}
-                  </tbody>
-                </table>
-              </div>
-=======
             <div className="flex flex-wrap mt-4">
               {roundsList}
               {!isDailyRoundLoading && totalCount > limit && (
@@ -651,7 +594,6 @@
                   />
                 </div>
               )}
->>>>>>> ccbfc989
             </div>
           </div>
           <div>
