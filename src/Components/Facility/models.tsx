--- conflicted
+++ resolved
@@ -85,12 +85,9 @@
   consultation_notes?: string;
   is_telemedicine?: boolean;
   discharge_advice?: any;
-<<<<<<< HEAD
   assigned_to_object?: AssignedToObjectModel;
-=======
   created_by?: any;
   last_edited_by?: any;
->>>>>>> c161df2c
 }
 export interface PatientStatsModel {
   id?: number;
