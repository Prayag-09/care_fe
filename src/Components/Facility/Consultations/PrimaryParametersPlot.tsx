--- conflicted
+++ resolved
@@ -1,7 +1,3 @@
-<<<<<<< HEAD
-// import { navigate } from "raviger";
-=======
->>>>>>> 8e781b0b
 import moment from "moment";
 import React, { useCallback, useState } from "react";
 import { useDispatch } from "react-redux";
@@ -13,11 +9,7 @@
 import { PAGINATION_LIMIT } from "../../../Common/constants";
 
 export const PrimaryParametersPlot = (props: any) => {
-<<<<<<< HEAD
-  // const { facilityId, patientId, consultationId } = props;
-=======
   const { consultationId } = props;
->>>>>>> 8e781b0b
   const dispatch: any = useDispatch();
   const [results, setResults] = useState({});
   const [currentPage, setCurrentPage] = useState(1);
@@ -120,11 +112,8 @@
     },
   ];
 
-<<<<<<< HEAD
-  let rhythmValues: any = {};
-=======
+
   const rhythmValues: any = {};
->>>>>>> 8e781b0b
   Object.entries(results).forEach((obj: any) => {
     if (obj[1].rhythm && obj[1].rhythm > 0) {
       const key: string = moment(obj[0]).format("LL");
@@ -207,17 +196,6 @@
           />
         </div>
       </div>
-<<<<<<< HEAD
-      <div className="py-2 px-3">
-        <h3 className="text-lg">Rhythm</h3>
-        {Object.entries(rhythmValues).map((obj: any) => {
-          if (obj[1].length > 0) {
-            return (
-              <div key={obj}>
-                <h4 className="text-base my-3">{obj[0]}</h4>
-                <div className="flex flex-row shadow overflow-hidden sm:rounded-lg divide-y divide-cool-gray-200 my-4 w-max-content max-w-full">
-                  <div className="flex flex-row overflow-x-auto">
-=======
       <div className="">
         <h3 className="text-lg py-2 px-3">Rhythm</h3>
         <table className="w-full bg-white rounded-lg p-2 shadow overflow-hidden">
@@ -241,7 +219,6 @@
                         {obj[0]}
                       </td>
                     </tr>
->>>>>>> 8e781b0b
                     {obj[1].map((x: any, i: any) => (
                       <tr
                         key={`rhythm_${i}`}
@@ -261,39 +238,12 @@
                         <td className="p-2">{x.rhythm_detail}</td>
                       </tr>
                     ))}
-<<<<<<< HEAD
-                  </div>
-                </div>
-              </div>
-            );
-          }
-        })}
-      </div>
-
-      <div className="py-2 px-3">
-        <h3 className="text-lg">Rhythm description</h3>
-        <div className="mt-4 bg-white rounded-lg p-2 shadow">
-          {Object.entries(results).map((obj: any) => {
-            if (obj[1].rhythm_detail) {
-              return (
-                <div key={obj.id} className="mx-2 my-1">
-                  <h4 className="text-sm">- {moment(obj[0]).format("LLL")}</h4>
-                  <div className="px-5 text-sm">
-                    <div>{obj[1].rhythm_detail}</div>
-                  </div>
-                </div>
-              );
-            }
-          })}
-        </div>
-=======
                   </React.Fragment>
                 );
               }
             })}
           </tbody>
         </table>
->>>>>>> 8e781b0b
       </div>
 
       {totalCount > PAGINATION_LIMIT && (
