--- conflicted
+++ resolved
@@ -28,7 +28,6 @@
 import CareIcon from "../../CAREUI/icons/CareIcon";
 import { LocationSelect } from "../Common/LocationSelect";
 import { FieldLabel } from "../Form/FormFields/FormField";
-import { useTranslation } from "react-i18next";
 
 const Loading = loadable(() => import("../Common/Loading"));
 
@@ -95,7 +94,6 @@
 
 const AssetCreate = (props: AssetProps) => {
   const { goBack } = useAppHistory();
-  const { t } = useTranslation();
   const { facilityId, assetId } = props;
 
   let assetTypeInitial: AssetType;
@@ -521,29 +519,6 @@
                       />
                     </div>
 
-<<<<<<< HEAD
-                    {/* Asset Class */}
-                    <div ref={fieldRef["asset_class"]} className="flex-1">
-                      <SelectFormField
-                        name="asset_class"
-                        label="Asset Class"
-                        value={asset_class}
-                        options={[
-                          { title: "ONVIF Camera", value: AssetClass.ONVIF },
-                          {
-                            title: "HL7 Vitals Monitor",
-                            value: AssetClass.HL7MONITOR,
-                          },
-                          {
-                            title: "Ventilator",
-                            value: AssetClass.VENTILATOR,
-                          },
-                        ]}
-                        optionLabel={({ title }) => title}
-                        optionValue={({ value }) => value}
-                        onChange={({ value }) => setAssetClass(value)}
-                        error={state.errors.asset_class}
-=======
                     {/* Location */}
                     <FieldLabel className="text-sm w-max" required>
                       Asset Location
@@ -559,7 +534,6 @@
                         showAll={false}
                         multiple={false}
                         facilityId={facilityId as unknown as number}
->>>>>>> 40065fb5
                       />
                     </div>
                     {/* Asset Type */}
@@ -595,8 +569,6 @@
                       {/* Asset Class */}
                       <div ref={fieldRef["asset_class"]} className="flex-1">
                         <SelectFormField
-                          disabled={!!(props.assetId && asset_class)}
-                          placeholder={props.assetId ? t("none") : undefined}
                           name="asset_class"
                           label="Asset Class"
                           value={asset_class}
@@ -605,6 +577,10 @@
                             {
                               title: "HL7 Vitals Monitor",
                               value: AssetClass.HL7MONITOR,
+                            },
+                            {
+                              title: "Ventilator",
+                              value: AssetClass.VENTILATOR,
                             },
                           ]}
                           optionLabel={({ title }) => title}
