import { Card, CardContent, Box, Button } from "@material-ui/core";
import moment from "moment";
import loadable from "@loadable/component";
import { useCallback, useState } from "react";
import { useDispatch } from "react-redux";
import { statusType, useAbortableEffect } from "../../Common/utils";
import { getTestSample } from "../../Redux/actions";
import { FlowModel, SampleTestModel } from "./models";
<<<<<<< HEAD
import { FileUpload } from "./FileUpload";
import { navigate } from "raviger";
=======
const Loading = loadable(() => import("../Common/Loading"));
const PageTitle = loadable(() => import("../Common/PageTitle"));
>>>>>>> 121bb2d8

interface SampleDetailsProps {
  id: number;
  patientId?: string;
}

export const SampleDetails = (props: SampleDetailsProps) => {
  const { id, patientId } = props;
  const dispatch: any = useDispatch();
  const [isLoading, setIsLoading] = useState(false);
  const [sampleDetails, setSampleDetails] = useState<SampleTestModel>({});

  const fetchData = useCallback(
    async (status: statusType) => {
      setIsLoading(true);
      const res = await dispatch(getTestSample(id));
      if (!status.aborted) {
        if (res && res.data) {
          setSampleDetails(res.data);
        }
        setIsLoading(false);
      }
    },
    [dispatch, id]
  );

  useAbortableEffect(
    (status: statusType) => {
      fetchData(status);
    },
    [dispatch, fetchData, id]
  );

  const renderFlow = (flow: FlowModel) => {
    return (
      <Card className="mt-4" key={flow.id}>
        <CardContent>
          <div className="grid gap-4 grid-cols-1 md:grid-cols-2">
            <div>
              <span className="font-semibold leading-relaxed">Status: </span>{" "}
              {flow.status}
            </div>
            <div>
              <span className="font-semibold leading-relaxed">Label:</span>{" "}
              {flow.notes}
            </div>
            <div>
              <span className="font-semibold leading-relaxed">
                Created On :
              </span>{" "}
              {flow.created_date
                ? moment(flow.created_date).format("lll")
                : "-"}
            </div>
            <div>
              <span className="font-semibold leading-relaxed">
                Modified on:
              </span>{" "}
              {flow.modified_date
                ? moment(flow.modified_date).format("lll")
                : "-"}
            </div>
          </div>
        </CardContent>
      </Card>
    );
  };

  if (isLoading) {
    return <Loading />;
  }

  return (
    <div className="px-2 pb-2">
      <PageTitle title={`Sample Test Details`} />
      {patientId && (
        <div className="flex justify-end">
          <Button
            color="primary"
            variant="contained"
            size="small"
            onClick={() =>
              navigate(`/patient/${patientId}/test_sample/${id}/icmr_sample`)
            }
          >
            ICMR Specimen Referral Form
          </Button>
        </div>
      )}
      <Card className="mt-4">
        <CardContent>
          <div className="grid gap-4 grid-cols-1 md:grid-cols-2">
            <div>
              <span className="font-semibold leading-relaxed">Status: </span>
              {sampleDetails.status}
            </div>
            <div>
              <span className="font-semibold leading-relaxed">Result: </span>
              {sampleDetails.result}
            </div>
            <div>
              <span className="font-semibold leading-relaxed">Patient: </span>
              {sampleDetails.patient_name}
            </div>
            {sampleDetails.facility_object && (
              <div>
                <span className="font-semibold leading-relaxed">
                  Facility:{" "}
                </span>
                {sampleDetails.facility_object.name}
              </div>
            )}
            <div>
              <span className="font-semibold leading-relaxed">Tested on: </span>
              {sampleDetails.date_of_result
                ? moment(sampleDetails.date_of_result).format("lll")
                : "-"}
            </div>
            <div>
              <span className="font-semibold leading-relaxed">Result on: </span>
              {sampleDetails.date_of_result
                ? moment(sampleDetails.date_of_result).format("lll")
                : "-"}
            </div>
            {sampleDetails.fast_track && (
              <div className="md:col-span-2">
                <span className="font-semibold leading-relaxed">
                  Fast track testing reason:{" "}
                </span>
                {sampleDetails.fast_track}
              </div>
            )}
            {sampleDetails.doctor_name && (
              <div className="md:col-span-2">
                <span className="font-semibold leading-relaxed">
                  Doctor's Name:{" "}
                </span>
                {sampleDetails.doctor_name}
              </div>
            )}
            {sampleDetails.diagnosis && (
              <div className="md:col-span-2">
                <span className="font-semibold leading-relaxed">
                  Diagnosis:{" "}
                </span>
                {sampleDetails.diagnosis}
              </div>
            )}
            {sampleDetails.diff_diagnosis && (
              <div className="md:col-span-2">
                <span className="font-semibold leading-relaxed">
                  Differential diagnosis:{" "}
                </span>
                {sampleDetails.diff_diagnosis}
              </div>
            )}
            {sampleDetails.etiology_identified && (
              <div className="md:col-span-2">
                <span className="font-semibold leading-relaxed">
                  Etiology identified:{" "}
                </span>
                {sampleDetails.etiology_identified}
              </div>
            )}
            <div>
              <span className="font-semibold leading-relaxed">
                Is Atypical presentation{" "}
              </span>
              {sampleDetails.is_atypical_presentation ? (
                <span className="badge badge-pill badge-warning">Yes</span>
              ) : (
                <span className="badge badge-pill badge-secondary">No</span>
              )}
            </div>
            <div>
              <span className="font-semibold leading-relaxed">
                Is unusual course{" "}
              </span>
              {sampleDetails.is_unusual_course ? (
                <span className="badge badge-pill badge-warning">Yes</span>
              ) : (
                <span className="badge badge-pill badge-secondary">No</span>
              )}
            </div>
            {sampleDetails.atypical_presentation && (
              <div className="md:col-span-2">
                <span className="font-semibold leading-relaxed">
                  Atypical presentation details:{" "}
                </span>
                {sampleDetails.atypical_presentation}
              </div>
            )}
            <div>
              <span className="font-semibold leading-relaxed">
                SARI - Severe Acute Respiratory illness{" "}
              </span>
              {sampleDetails.has_sari ? (
                <span className="badge badge-pill badge-warning">Yes</span>
              ) : (
                <span className="badge badge-pill badge-secondary">No</span>
              )}
            </div>
            <div>
              <span className="font-semibold leading-relaxed">
                ARI - Acute Respiratory illness{" "}
              </span>
              {sampleDetails.has_ari ? (
                <span className="badge badge-pill badge-warning">Yes</span>
              ) : (
                <span className="badge badge-pill badge-secondary">No</span>
              )}
            </div>
            <div>
              <span className="font-semibold leading-relaxed">
                Contact with confirmed carrier{" "}
              </span>
              {sampleDetails.patient_has_confirmed_contact ? (
                <span className="badge badge-pill badge-warning">Yes</span>
              ) : (
                <span className="badge badge-pill badge-secondary">No</span>
              )}
            </div>
            <div>
              <span className="font-semibold leading-relaxed">
                Contact with suspected carrier{" "}
              </span>
              {sampleDetails.patient_has_suspected_contact ? (
                <span className="badge badge-pill badge-warning">Yes</span>
              ) : (
                <span className="badge badge-pill badge-secondary">No</span>
              )}
            </div>
            {sampleDetails.patient_travel_history && (
              <div className="md:col-span-2">
                <span className="font-semibold leading-relaxed">
                  Countries travelled:{" "}
                </span>
                {sampleDetails.patient_travel_history}
              </div>
            )}
          </div>
        </CardContent>
      </Card>

      <PageTitle title="Sample Test History" hideBack={true} />
      {sampleDetails.flow &&
        sampleDetails.flow.map((flow: FlowModel) => renderFlow(flow))}

      <FileUpload
        sampleId={id}
        patientId=""
        facilityId=""
        consultationId=""
        type="SAMPLE_MANAGEMENT"
        hideBack={true}
        unspecified={true}
        audio={true}
      />
    </div>
  );
};<|MERGE_RESOLUTION|>--- conflicted
+++ resolved
@@ -6,13 +6,10 @@
 import { statusType, useAbortableEffect } from "../../Common/utils";
 import { getTestSample } from "../../Redux/actions";
 import { FlowModel, SampleTestModel } from "./models";
-<<<<<<< HEAD
 import { FileUpload } from "./FileUpload";
 import { navigate } from "raviger";
-=======
 const Loading = loadable(() => import("../Common/Loading"));
 const PageTitle = loadable(() => import("../Common/PageTitle"));
->>>>>>> 121bb2d8
 
 interface SampleDetailsProps {
   id: number;
