import Button from "@material-ui/core/Button";
import Grid from "@material-ui/core/Grid";
import { makeStyles } from "@material-ui/core/styles";
import WarningRoundedIcon from "@material-ui/icons/WarningRounded";
import { navigate } from "hookrouter";
import React, { useCallback, useState } from "react";
import { useDispatch } from "react-redux";
import { statusType, useAbortableEffect } from "../../Common/utils";
import { getAllPatient } from "../../Redux/actions";
import { Loading } from "../Common/Loading";
import PageTitle from "../Common/PageTitle";
import Pagination from "../Common/Pagination";

const useStyles = makeStyles((theme) => ({
  paginateTopPadding: {
    paddingTop: "50px",
  },
  displayFlex: {
    display: "flex",
  },
}));

export const PatientManager = (props: any) => {
  const { facilityId } = props;
  const classes = useStyles();
  const dispatch: any = useDispatch();
  const initialData: any[] = [];
  const [data, setData] = useState(initialData);

  let managePatients: any = null;
  const [isLoading, setIsLoading] = useState(false);
  const [totalCount, setTotalCount] = useState(0);
  const [currentPage, setCurrentPage] = useState(1);
  const [offset, setOffset] = useState(0);

  const limit = 10;

  const fetchData = useCallback(
    async (status: statusType) => {
      setIsLoading(true);
      const res = await dispatch(
        getAllPatient({ facility: facilityId, limit, offset })
      );
      if (!status.aborted) {
        if (res && res.data) {
          setData(res.data.results);
          setTotalCount(res.data.count);
        }
        setIsLoading(false);
      }
    },
    [dispatch, facilityId, offset]
  );

  useAbortableEffect(
    (status: statusType) => {
      fetchData(status);
    },
    [fetchData]
  );

  const handlePagination = (page: number, limit: number) => {
    const offset = (page - 1) * limit;
    setCurrentPage(page);
    setOffset(offset);
  };

  let patientList: any[] = [];
  if (data && data.length) {
    patientList = data.map((patient: any, idx: number) => {
      const patientUrl = patient.facility
        ? `/facility/${patient.facility}/patient/${patient.id}`
        : `/patient/${patient.id}`;
      return (
        <div key={`usr_${patient.id}`} className="w-full md:w-1/2 mt-4 px-2">
          <div
            onClick={() => navigate(patientUrl)}
            className="overflow-hidden shadow-lg block border rounded-lg bg-white h-full cursor-pointer hover:border-primary-500"
          >
            <div className="px-6 py-4 h-full flex flex-col justify-between">
              <div>
                <div className="flex justify-between">
                  <div className="font-bold text-xl capitalize mb-2">
                    {patient.name}
                  </div>
                  <div>
                    {!patient.is_active && (
                      <span className="badge badge-pill badge-dark">
                        Inactive
                      </span>
                    )}
                  </div>
                </div>
                <div>
                  <span className="font-semibold leading-relaxed">Age: </span>
                  {patient.age}
                </div>
<<<<<<< HEAD
                {patient.contact_with_confirmed_carrier && (<div className="flex">
                  <span className="font-semibold leading-relaxed">Contact with confirmed carrier</span>
                  <WarningRoundedIcon className="text-red-500"></WarningRoundedIcon>
                </div>)}
                {patient.contact_with_suspected_carrier && !patient.contact_with_confirmed_carrier && (<div className="flex">
                  <span className="font-semibold leading-relaxed">Contact with suspected carrier</span>
                  <WarningRoundedIcon className="text-yellow-500"></WarningRoundedIcon>
                </div>)}
                <div>{patient.countries_travelled && (
                  <span className="font-semibold leading-relaxed">Travel History: </span>)}
                  {patient.countries_travelled.split(',').join(', ')}
=======
                {patient.contact_with_confirmed_carrier && (
                  <div className="flex">
                    <span className="font-semibold leading-relaxed">
                      Contact with confirmed carrier
                    </span>
                    <WarningRoundedIcon color="error"></WarningRoundedIcon>
                  </div>
                )}
                {patient.contact_with_suspected_carrier &&
                  !patient.contact_with_confirmed_carrier && (
                    <div className="flex">
                      <span className="font-semibold leading-relaxed">
                        Contact with suspected carrier
                      </span>
                      <WarningRoundedIcon></WarningRoundedIcon>
                    </div>
                  )}
                <div>
                  {patient.countries_travelled && (
                    <span className="font-semibold leading-relaxed">
                      Travel History:{" "}
                    </span>
                  )}
                  {patient.countries_travelled.split(",").join(", ")}
>>>>>>> 2a2dd189
                </div>
              </div>
              <div className="mt-2">
                <Button size="small" variant="outlined" fullWidth>
                  View Patient Details
                </Button>
              </div>
            </div>
          </div>
        </div>
      );
    });
  }

  if (isLoading || !data) {
    managePatients = <Loading />;
  } else if (data && data.length) {
    managePatients = (
      <>
        {patientList}
        {totalCount > limit && (
          <Grid container className={`w3-center ${classes.paginateTopPadding}`}>
            <Pagination
              cPage={currentPage}
              defaultPerPage={limit}
              data={{ totalCount }}
              onChange={handlePagination}
            />
          </Grid>
        )}
      </>
    );
  } else if (data && data.length === 0) {
    managePatients = (
      <Grid item xs={12} md={12} className={classes.displayFlex}>
        <Grid container justify="center" alignItems="center">
          <h5> No Covid Suspects Found</h5>
        </Grid>
      </Grid>
    );
  }

  return (
    <div className="px-2">
      <PageTitle title="Covid Suspects" hideBack={!facilityId} />

      <div className="flex flex-wrap mt-4">{managePatients}</div>
    </div>
  );
};<|MERGE_RESOLUTION|>--- conflicted
+++ resolved
@@ -95,25 +95,12 @@
                   <span className="font-semibold leading-relaxed">Age: </span>
                   {patient.age}
                 </div>
-<<<<<<< HEAD
-                {patient.contact_with_confirmed_carrier && (<div className="flex">
-                  <span className="font-semibold leading-relaxed">Contact with confirmed carrier</span>
-                  <WarningRoundedIcon className="text-red-500"></WarningRoundedIcon>
-                </div>)}
-                {patient.contact_with_suspected_carrier && !patient.contact_with_confirmed_carrier && (<div className="flex">
-                  <span className="font-semibold leading-relaxed">Contact with suspected carrier</span>
-                  <WarningRoundedIcon className="text-yellow-500"></WarningRoundedIcon>
-                </div>)}
-                <div>{patient.countries_travelled && (
-                  <span className="font-semibold leading-relaxed">Travel History: </span>)}
-                  {patient.countries_travelled.split(',').join(', ')}
-=======
                 {patient.contact_with_confirmed_carrier && (
                   <div className="flex">
                     <span className="font-semibold leading-relaxed">
                       Contact with confirmed carrier
                     </span>
-                    <WarningRoundedIcon color="error"></WarningRoundedIcon>
+                    <WarningRoundedIcon className="text-red-500"></WarningRoundedIcon>
                   </div>
                 )}
                 {patient.contact_with_suspected_carrier &&
@@ -122,7 +109,7 @@
                       <span className="font-semibold leading-relaxed">
                         Contact with suspected carrier
                       </span>
-                      <WarningRoundedIcon></WarningRoundedIcon>
+                      <WarningRoundedIcon className="text-yellow-500"></WarningRoundedIcon>
                     </div>
                   )}
                 <div>
@@ -132,7 +119,6 @@
                     </span>
                   )}
                   {patient.countries_travelled.split(",").join(", ")}
->>>>>>> 2a2dd189
                 </div>
               </div>
               <div className="mt-2">
