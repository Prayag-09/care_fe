--- conflicted
+++ resolved
@@ -139,15 +139,10 @@
   );
 
   const handlePreDischargeFormChange = (key: string, event: any) => {
-<<<<<<< HEAD
     if (key === "donatePlasma") {
       setPreDischargeForm({
         donatePlasma: event.target.value as donatePlasmaOptionType,
       });
-=======
-    if (key === 'donatePlasma') {
-      setPreDischargeForm({ donatePlasma: event.target.value as donatePlasmaOptionType });
->>>>>>> 6867aeec
     }
   };
 
@@ -201,10 +196,6 @@
     let dischargeData = Object.assign({}, patientData);
     dischargeData["discharge"] = value;
 
-<<<<<<< HEAD
-=======
-
->>>>>>> 6867aeec
     Promise.all([
       // using preDischargeForm form data to update patient data
       dispatch(
@@ -213,7 +204,6 @@
         })
       ),
       // discharge call
-<<<<<<< HEAD
       dispatch(dischargePatient({ discharge: value }, { id: patientData.id })),
     ]).then((response: any) => {
       if ((response || [])[1]?.status === 200) {
@@ -229,24 +219,6 @@
       }
     });
   };
-=======
-      dispatch(dischargePatient({ 'discharge': value }, { id: patientData.id }))
-    ])
-      .then((response: any) => {
-        if (((response || [])[1])?.status === 200) {
-          let dischargeData = Object.assign({}, patientData);
-          dischargeData['discharge'] = value;
-          setPatientData(dischargeData);
-
-          Notification.Success({
-            msg: "Patient Discharged"
-          });
-          setOpenDischargeDialog(false);
-          window.location.reload();
-        }
-      });
-  }
->>>>>>> 6867aeec
 
   const formatPreDischargeFormData = (
     preDischargeForm: preDischargeFormInterface
@@ -255,7 +227,6 @@
 
     let donatePlasma = preDischargeForm.donatePlasma;
     if (donatePlasma) {
-<<<<<<< HEAD
       if (donatePlasma === "yes") {
         data["will_donate_blood"] = true;
         data["fit_for_blood_donation"] = true;
@@ -264,16 +235,6 @@
       } else if (donatePlasma === "not-fit") {
         data["will_donate_blood"] = true;
         data["fit_for_blood_donation"] = false;
-=======
-      if (donatePlasma === 'yes') {
-        data['will_donate_blood'] = true;
-        data['fit_for_blood_donation'] = true;
-      } else if (donatePlasma === 'no') {
-        data['will_donate_blood'] = false;
-      } else if (donatePlasma === 'not-fit') {
-        data['will_donate_blood'] = true;
-        data['fit_for_blood_donation'] = false;
->>>>>>> 6867aeec
       }
     }
 
@@ -504,11 +465,22 @@
       <div className="border rounded-lg bg-white shadow h-full hover:border-primary-500 text-black mt-4 p-4">
         <div className="flex justify-between">
           <div className="grid gap-2 grid-cols-1">
-            {patientData.review_time &&
-              <div className={"mt-2 inline-flex items-center px-3 py-1 rounded-full text-xs leading-4 font-semibold " + (moment().isBefore(patientData.review_time) ? " bg-gray-100" : "rounded p-1 bg-red-400 text-white")}>
+            {patientData.review_time && (
+              <div
+                className={
+                  "mt-2 inline-flex items-center px-3 py-1 rounded-full text-xs leading-4 font-semibold " +
+                  (moment().isBefore(patientData.review_time)
+                    ? " bg-gray-100"
+                    : "rounded p-1 bg-red-400 text-white")
+                }
+              >
                 <i className="mr-2 text-md fas fa-clock"></i>
-                {(moment().isBefore(patientData.review_time) ? "Review at: " : "Review Missed: ") + moment(patientData.review_time).format("lll")}
-              </div>}
+                {(moment().isBefore(patientData.review_time)
+                  ? "Review at: "
+                  : "Review Missed: ") +
+                  moment(patientData.review_time).format("lll")}
+              </div>
+            )}
             <div className="flex items-baseline">
               <div className="mt-1">
                 <span className="font-semibold leading-relaxed">Name: </span>
@@ -874,7 +846,6 @@
                     >
                       Is the patient willing to donate blood for Plasma?
                     </FormLabel>
-<<<<<<< HEAD
                     <RadioGroup
                       className="flex-row gap-15 mt-4"
                       name="blood-donate"
@@ -901,12 +872,6 @@
                         label="Not fit for donation currently"
                         className="w-48 mr-0"
                       />
-=======
-                    <RadioGroup className="flex-row gap-15 mt-4" name="blood-donate" value={preDischargeForm.donatePlasma} onChange={(event) => handlePreDischargeFormChange('donatePlasma', event)}>
-                      <FormControlLabel value="yes" control={<Radio />} label="Yes" className="mr-0" />
-                      <FormControlLabel value="no" control={<Radio />} label="No" className="mr-0" />
-                      <FormControlLabel value="not-fit" control={<Radio />} label="Not fit for donation currently" className="w-48 mr-0" />
->>>>>>> 6867aeec
                     </RadioGroup>
                   </FormControl>
                 </DialogContent>
