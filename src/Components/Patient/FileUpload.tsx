import axios from "axios";
import { Button, Card, CardContent, InputLabel } from "@material-ui/core";
import moment from "moment";
import CloudUploadOutlineIcon from "@material-ui/icons/CloudUpload";
import loadable from "@loadable/component";
import React, { useCallback, useState, useRef, ChangeEvent, useEffect } from "react";
import { useDispatch } from "react-redux";
import { statusType, useAbortableEffect } from "../../Common/utils";
import { viewUpload, retrieveUpload, createUpload } from "../../Redux/actions";
import { FlowModel, FileUploadModel } from "./models";
import { TextInputField } from "../Common/HelperInputFields";
import LinearProgress from "@material-ui/core/LinearProgress";
import Typography from "@material-ui/core/Typography";
import Box from "@material-ui/core/Box";
import GetAppIcon from "@material-ui/icons/GetApp";
import * as Notification from "../../Utils/Notifications.js";
import { VoiceRecorder } from "../../Utils/VoiceRecorder";

const Loading = loadable(() => import("../Common/Loading"));
const PageTitle = loadable(() => import("../Common/PageTitle"));

const LinearProgressWithLabel = (props: any) => {
  return (
    <Box display="flex" alignItems="center">
      <Box width="100%" mr={1}>
        <LinearProgress variant="determinate" {...props} />
      </Box>
      <Box minWidth={35}>
        <Typography variant="body2" color="textSecondary">{`${Math.round(
          props.value
        )}%`}</Typography>
      </Box>
    </Box>
  );
};




interface FileUploadProps {
  type: string;
  patientId: any;
  facilityId: any;
  consultationId: any;
  hideBack: boolean;
  audio: boolean;
  unspecified: boolean;
}

export const FileUpload = (props: FileUploadProps) => {
  const [audioBlob, setAudioBlob] = useState<Blob>();
  const [file, setfile] = useState<File>();
  const { facilityId, consultationId, patientId, type, hideBack, audio, unspecified } = props;
  const id = patientId;
  const dispatch: any = useDispatch();
  const [isLoading, setIsLoading] = useState(false);
  const [uploadedFiles, setuploadedFiles] = useState<Array<FileUploadModel>>([
    {},
  ]);
  const [uploadStarted, setUploadStarted] = useState<boolean>(false);
  const [uploadSuccess, setUploadSuccess] = useState(false);
  const [reload, setReload] = useState<boolean>(false);
  const [uploadPercent, setUploadPercent] = useState(0);
  const [uploadFileName, setUploadFileName] = useState<string>("");

  const UPLOAD_HEADING: { [index: string]: string } = {
    PATIENT: "Upload Patient Files",
    CONSULTATION: "Upload Consultation Files",
  };
  const VIEW_HEADING: { [index: string]: string } = {
    PATIENT: "View Patient Files",
    CONSULTATION: "View Consultation Files",
  };

  const getAssociatedId = () => {
    switch (type) {
      case "PATIENT": {
        return patientId;
      }
      case "CONSULTATION": {
        return consultationId;
      }
    }
  };

  const fetchData = useCallback(
    async (status: statusType) => {
      setIsLoading(true);
      var data = { file_type: type, associating_id: getAssociatedId() };
      const res = await dispatch(viewUpload(data));
      if (!status.aborted) {
        if (res && res.data) {
          setuploadedFiles(res.data.results);
        }
        setIsLoading(false);
      }
    },
    [dispatch, id]
  );

  useAbortableEffect(
    (status: statusType) => {
      fetchData(status);
    },
    [dispatch, fetchData, id, reload]
  );

  const loadFile = async (id: any) => {
    var data = { file_type: type, associating_id: getAssociatedId() };
    var responseData = await dispatch(retrieveUpload(data, id));
    window.open(responseData.data.read_signed_url, "_blank");
    console.log(responseData);
  };




<<<<<<< HEAD
  const loadAudioFile = (id: any) => {
    const [url, seturl] = useState(undefined);
    var data = { file_type: type, associating_id: getAssociatedId() };

    const getData = async () => {
      const responseData = await dispatch(retrieveUpload(data, id));
      console.log(responseData);
      // seturl(responseData.data.read_signed_url);
      return responseData.data.read_signed_url;
    }

    getData().then((url) => seturl(url));

    return url;
  };


  // const getAudioURLs=()=>{
  //   const allAudioFiles=uploadedFiles.filter((f)=>f.file_category=="AUDIO");
  //   const audioURLs: Array<String> = [];
  //   allAudioFiles.forEach((f)=>
  //   {
  //     var url=loadAudioFile(f.id);
  //     audioURLs.push()
  //   }
  //   )

  // }
=======
>>>>>>> cbfb32ec


  const renderFileUpload = (item: FileUploadModel) => {

    return (
      <Card className="mt-4" key={item.id}>
        <CardContent>
          <div className="grid gap-4 grid-cols-1 md:grid-cols-2">
            <div>
              <span className="font-semibold leading-relaxed">Name: </span>{" "}
              {item.name}
            </div>
            <div>
              <span className="font-semibold leading-relaxed">Created By:</span>{" "}
              {item.uploaded_by ? item.uploaded_by.username : null}
            </div>
            <div>
              <span className="font-semibold leading-relaxed">
                Created On :
              </span>{" "}
              {item.created_date
                ? moment(item.created_date).format("lll")
                : "-"}
            </div>
            <div>
              {
<<<<<<< HEAD
                audio ?
                  (
                    // null
                    <audio src={loadAudioFile(item.id)} controls preload="auto" />
                  )
                  :
                  (
                    <div>
                      <Button
                        color="primary"
                        variant="contained"
                        type="submit"
                        style={{ marginLeft: "auto" }}
                        startIcon={<GetAppIcon>load</GetAppIcon>}
                        onClick={() => {
                          loadFile(item.id);
                        }}
                      >
                        Load File
=======
                <div>
                  <Button
                    color="primary"
                    variant="contained"
                    type="submit"
                    style={{ marginLeft: "auto" }}
                    startIcon={<GetAppIcon>load</GetAppIcon>}
                    onClick={() => {
                      loadFile(item.id);
                    }}
                  >
                    Load File
>>>>>>> cbfb32ec
                    </Button>
                </div>

              }
            </div>
          </div>
        </CardContent>
      </Card>
    );
  };

  if (isLoading) {
    return <Loading />;
  }

  const onFileChange = (e: React.ChangeEvent<HTMLInputElement>): any => {
    if (e.target.files == null) {
      throw new Error("Error finding e.target.files");
    }
    setfile(e.target.files[0]);
    return e.target.files[0];
  };

  const uploadfile = (response: any) => {
    var url = response.data.signed_url;
    var internal_name = response.data.internal_name;
    const f = file;
    if (f === undefined) return;
    const newFile = new File([f], `${internal_name}`);

    console.log(newFile);

    const config = {
      onUploadProgress: (progressEvent: any) => {
        var percentCompleted = Math.round(
          (progressEvent.loaded * 100) / progressEvent.total
        );
        setUploadPercent(percentCompleted);
      },
    };

    axios
      .put(url, newFile, config)
      .then((result) => {
        setUploadStarted(false);
        setUploadSuccess(true);
        setUploadFileName("");
        setReload(!reload);
        Notification.Success({
          msg: "File Uploaded Successfully"
        });
      })
      .catch((error) => {
        setUploadStarted(false);
      });
  };

  const handleUpload = async (e: any) => {
    const f = file;
    if (f === undefined) return;
    const category = "UNSPECIFIED";
    const filename = uploadFileName;
    let name = f.name;
    setUploadStarted(true);
    setUploadSuccess(false);
    const requestData = {
      original_name: name,
      file_type: type,
      name: filename,
      associating_id: getAssociatedId(),
      file_category: category
    };
    dispatch(createUpload(requestData))
      .then(uploadfile)
      .catch(() => {
        setUploadStarted(false);
      });
  };

  const createAudioBlob = (createdBlob: Blob) => {
    setAudioBlob(createdBlob);
    console.log("from file upload");
    console.log(audioBlob);
  };

  const uploadAudiofile = (response: any) => {
    var url = response.data.signed_url;
    var internal_name = response.data.internal_name + ".mp3";
    const f = audioBlob;
    if (f === undefined) return;
    const newFile = new File([f], `${internal_name}`, { type: "audio/mpeg" });

    console.log(newFile);

    const config = {
      onUploadProgress: (progressEvent: any) => {
        var percentCompleted = Math.round(
          (progressEvent.loaded * 100) / progressEvent.total
        );
        setUploadPercent(percentCompleted);
      },
    };

    axios
      .put(url, newFile, config)
      .then((result) => {
        setUploadStarted(false);
        setUploadSuccess(true);
        setUploadFileName("");
        setReload(!reload);
        Notification.Success({
          msg: "File Uploaded Successfully"
        });
      })
      .catch((error) => {
        setUploadStarted(false);
      });
  };

  const handleAudioUpload = async (e: any) => {
    const f = audioBlob;
    if (f === undefined) return;
    const category = "AUDIO";
    const filename = Date.now().toString();
    let name = "audio";
    setUploadStarted(true);
    setUploadSuccess(false);
    const requestData = {
      original_name: name,
      file_type: type,
      name: filename,
      associating_id: getAssociatedId(),
      file_category: category
    };
    dispatch(createUpload(requestData))
      .then(uploadAudiofile)
      .catch(() => {
        setUploadStarted(false);
      });
  };

  return (
    <div className={(hideBack ? "py-2" : "p-4")}>
      <PageTitle title={`${UPLOAD_HEADING[type]}`} hideBack={hideBack} />
      <Card className="mt-4">
        <CardContent>
          <div className="md:grid grid-cols-1 ">
            {
              audio ?
                (
                  <div>
                    <div>
                      <h4>Record and Upload Audio File</h4>
                    </div>
                    <VoiceRecorder createAudioBlob={createAudioBlob} />
                    <Button
                      color="primary"
                      variant="contained"
                      type="submit"
                      style={{ marginLeft: "auto", float: "right" }}
                      startIcon={
                        <CloudUploadOutlineIcon>save</CloudUploadOutlineIcon>
                      }
                      onClick={handleAudioUpload}
                    >
                      Upload
                    </Button>
                  </div>
                ) : (null)
            }
            {
              unspecified ? (
                <div>
                  <div>
                    <h4>Upload New File</h4>
                  </div>
                  <div>
                    <InputLabel id="spo2-label">Enter File Name</InputLabel>
                    <TextInputField
                      name="temperature"
                      variant="outlined"
                      margin="dense"
                      type="text"
                      InputLabelProps={{ shrink: !!uploadFileName }}
                      value={uploadFileName}
                      disabled={uploadStarted}
                      onChange={(e) => {
                        setUploadFileName(e.target.value);
                      }}
                      errors={`${[]}`}
                    />
                  </div>
                  <div className="mt-4">
                    {uploadStarted ? (
                      <LinearProgressWithLabel value={uploadPercent} />
                    ) : (
                      <div>
                        <input onChange={onFileChange} type="file" />
                        <Button
                          color="primary"
                          variant="contained"
                          type="submit"
                          style={{ marginLeft: "auto", float: "right" }}
                          startIcon={
                            <CloudUploadOutlineIcon>save</CloudUploadOutlineIcon>
                          }
                          onClick={handleUpload}
                        >
                          Upload
                    </Button>
                      </div>
                    )}
                  </div>
                </div>
              )
                : (null)
            }
          </div>
        </CardContent>
      </Card>

      <PageTitle title={`${VIEW_HEADING[type]}`} hideBack={true} />
      {uploadedFiles.map((item: FileUploadModel) => renderFileUpload(item))}
    </div>
  );
};<|MERGE_RESOLUTION|>--- conflicted
+++ resolved
@@ -3,7 +3,13 @@
 import moment from "moment";
 import CloudUploadOutlineIcon from "@material-ui/icons/CloudUpload";
 import loadable from "@loadable/component";
-import React, { useCallback, useState, useRef, ChangeEvent, useEffect } from "react";
+import React, {
+  useCallback,
+  useState,
+  useRef,
+  ChangeEvent,
+  useEffect,
+} from "react";
 import { useDispatch } from "react-redux";
 import { statusType, useAbortableEffect } from "../../Common/utils";
 import { viewUpload, retrieveUpload, createUpload } from "../../Redux/actions";
@@ -34,9 +40,6 @@
   );
 };
 
-
-
-
 interface FileUploadProps {
   type: string;
   patientId: any;
@@ -50,7 +53,15 @@
 export const FileUpload = (props: FileUploadProps) => {
   const [audioBlob, setAudioBlob] = useState<Blob>();
   const [file, setfile] = useState<File>();
-  const { facilityId, consultationId, patientId, type, hideBack, audio, unspecified } = props;
+  const {
+    facilityId,
+    consultationId,
+    patientId,
+    type,
+    hideBack,
+    audio,
+    unspecified,
+  } = props;
   const id = patientId;
   const dispatch: any = useDispatch();
   const [isLoading, setIsLoading] = useState(false);
@@ -112,44 +123,7 @@
     console.log(responseData);
   };
 
-
-
-
-<<<<<<< HEAD
-  const loadAudioFile = (id: any) => {
-    const [url, seturl] = useState(undefined);
-    var data = { file_type: type, associating_id: getAssociatedId() };
-
-    const getData = async () => {
-      const responseData = await dispatch(retrieveUpload(data, id));
-      console.log(responseData);
-      // seturl(responseData.data.read_signed_url);
-      return responseData.data.read_signed_url;
-    }
-
-    getData().then((url) => seturl(url));
-
-    return url;
-  };
-
-
-  // const getAudioURLs=()=>{
-  //   const allAudioFiles=uploadedFiles.filter((f)=>f.file_category=="AUDIO");
-  //   const audioURLs: Array<String> = [];
-  //   allAudioFiles.forEach((f)=>
-  //   {
-  //     var url=loadAudioFile(f.id);
-  //     audioURLs.push()
-  //   }
-  //   )
-
-  // }
-=======
->>>>>>> cbfb32ec
-
-
   const renderFileUpload = (item: FileUploadModel) => {
-
     return (
       <Card className="mt-4" key={item.id}>
         <CardContent>
@@ -172,27 +146,6 @@
             </div>
             <div>
               {
-<<<<<<< HEAD
-                audio ?
-                  (
-                    // null
-                    <audio src={loadAudioFile(item.id)} controls preload="auto" />
-                  )
-                  :
-                  (
-                    <div>
-                      <Button
-                        color="primary"
-                        variant="contained"
-                        type="submit"
-                        style={{ marginLeft: "auto" }}
-                        startIcon={<GetAppIcon>load</GetAppIcon>}
-                        onClick={() => {
-                          loadFile(item.id);
-                        }}
-                      >
-                        Load File
-=======
                 <div>
                   <Button
                     color="primary"
@@ -205,10 +158,8 @@
                     }}
                   >
                     Load File
->>>>>>> cbfb32ec
-                    </Button>
-                </div>
-
+                  </Button>
+                </div>
               }
             </div>
           </div>
@@ -255,7 +206,7 @@
         setUploadFileName("");
         setReload(!reload);
         Notification.Success({
-          msg: "File Uploaded Successfully"
+          msg: "File Uploaded Successfully",
         });
       })
       .catch((error) => {
@@ -276,7 +227,7 @@
       file_type: type,
       name: filename,
       associating_id: getAssociatedId(),
-      file_category: category
+      file_category: category,
     };
     dispatch(createUpload(requestData))
       .then(uploadfile)
@@ -317,7 +268,7 @@
         setUploadFileName("");
         setReload(!reload);
         Notification.Success({
-          msg: "File Uploaded Successfully"
+          msg: "File Uploaded Successfully",
         });
       })
       .catch((error) => {
@@ -338,7 +289,7 @@
       file_type: type,
       name: filename,
       associating_id: getAssociatedId(),
-      file_category: category
+      file_category: category,
     };
     dispatch(createUpload(requestData))
       .then(uploadAudiofile)
@@ -348,81 +299,79 @@
   };
 
   return (
-    <div className={(hideBack ? "py-2" : "p-4")}>
+    <div className={hideBack ? "py-2" : "p-4"}>
       <PageTitle title={`${UPLOAD_HEADING[type]}`} hideBack={hideBack} />
       <Card className="mt-4">
         <CardContent>
           <div className="md:grid grid-cols-1 ">
-            {
-              audio ?
-                (
-                  <div>
+            {audio ? (
+              <div>
+                <div>
+                  <h4>Record and Upload Audio File</h4>
+                </div>
+                <VoiceRecorder createAudioBlob={createAudioBlob} />
+                <Button
+                  color="primary"
+                  variant="contained"
+                  type="submit"
+                  style={{ marginLeft: "auto", float: "right" }}
+                  startIcon={
+                    <CloudUploadOutlineIcon>save</CloudUploadOutlineIcon>
+                  }
+                  onClick={handleAudioUpload}
+                >
+                  Upload
+                </Button>
+              </div>
+            ) : null}
+            {unspecified ? (
+              <div>
+                <div>
+                  <h4>Upload New File</h4>
+                </div>
+                <div>
+                  <InputLabel id="spo2-label">Enter File Name</InputLabel>
+                  <TextInputField
+                    name="temperature"
+                    variant="outlined"
+                    margin="dense"
+                    type="text"
+                    InputLabelProps={{ shrink: !!uploadFileName }}
+                    value={uploadFileName}
+                    disabled={uploadStarted}
+                    onChange={(e) => {
+                      setUploadFileName(e.target.value);
+                    }}
+                    errors={`${[]}`}
+                  />
+                </div>
+                <div className="mt-4">
+                  {uploadStarted ? (
+                    <LinearProgressWithLabel value={uploadPercent} />
+                  ) : (
                     <div>
-                      <h4>Record and Upload Audio File</h4>
+                      <input
+                        title="changeFile"
+                        onChange={onFileChange}
+                        type="file"
+                      />
+                      <Button
+                        color="primary"
+                        variant="contained"
+                        type="submit"
+                        style={{ marginLeft: "auto", float: "right" }}
+                        startIcon={
+                          <CloudUploadOutlineIcon>save</CloudUploadOutlineIcon>
+                        }
+                        onClick={handleUpload}
+                      >
+                        Upload
+                      </Button>
                     </div>
-                    <VoiceRecorder createAudioBlob={createAudioBlob} />
-                    <Button
-                      color="primary"
-                      variant="contained"
-                      type="submit"
-                      style={{ marginLeft: "auto", float: "right" }}
-                      startIcon={
-                        <CloudUploadOutlineIcon>save</CloudUploadOutlineIcon>
-                      }
-                      onClick={handleAudioUpload}
-                    >
-                      Upload
-                    </Button>
-                  </div>
-                ) : (null)
-            }
-            {
-              unspecified ? (
-                <div>
-                  <div>
-                    <h4>Upload New File</h4>
-                  </div>
-                  <div>
-                    <InputLabel id="spo2-label">Enter File Name</InputLabel>
-                    <TextInputField
-                      name="temperature"
-                      variant="outlined"
-                      margin="dense"
-                      type="text"
-                      InputLabelProps={{ shrink: !!uploadFileName }}
-                      value={uploadFileName}
-                      disabled={uploadStarted}
-                      onChange={(e) => {
-                        setUploadFileName(e.target.value);
-                      }}
-                      errors={`${[]}`}
-                    />
-                  </div>
-                  <div className="mt-4">
-                    {uploadStarted ? (
-                      <LinearProgressWithLabel value={uploadPercent} />
-                    ) : (
-                      <div>
-                        <input onChange={onFileChange} type="file" />
-                        <Button
-                          color="primary"
-                          variant="contained"
-                          type="submit"
-                          style={{ marginLeft: "auto", float: "right" }}
-                          startIcon={
-                            <CloudUploadOutlineIcon>save</CloudUploadOutlineIcon>
-                          }
-                          onClick={handleUpload}
-                        >
-                          Upload
-                    </Button>
-                      </div>
-                    )}
-                  </div>
-                </div>
-              )
-                : (null)
-            }
+                  )}
+                </div>
+              </div>
+            ) : null}
           </div>
         </CardContent>
       </Card>
