import {
  Button,
  Dialog,
  DialogActions,
  DialogContent,
  DialogTitle,
} from "@material-ui/core";
import CheckCircleOutlineIcon from "@material-ui/icons/CheckCircleOutline";
import { WithStyles, withStyles } from "@material-ui/styles";
<<<<<<< HEAD
import React, { useEffect, useReducer } from "react";
=======
import React, { useReducer } from "react";
>>>>>>> 870f7480
import {
  ROLE_STATUS_MAP,
  SAMPLE_TEST_STATUS,
  SAMPLE_TEST_RESULT,
  SAMPLE_FLOW_RULES,
} from "../../Common/constants";
import { CheckboxField, SelectField } from "../Common/HelperInputFields";
import { SampleTestModel } from "./models";

interface Props {
  sample: SampleTestModel;
  handleOk: (sample: SampleTestModel, status: number, result: number) => void;
  handleCancel: () => void;
  userType: "Staff" | "DistrictAdmin" | "StateLabAdmin";
}

const styles = {
  paper: {
    "max-width": "600px",
    "min-width": "400px",
  },
};

const statusChoices = [...SAMPLE_TEST_STATUS];

const statusFlow = { ...SAMPLE_FLOW_RULES };

const resultTypes = [
  {
    id: 0,
    text: "Select",
  },
  ...SAMPLE_TEST_RESULT,
];

const roleStatusMap = { ...ROLE_STATUS_MAP };

const initForm: any = {
  confirm: false,
  status: 0,
  result: 0,
  disabled: true,
};

const initialState = {
  form: { ...initForm },
};

const updateStatusReducer = (state = initialState, action: any) => {
  switch (action.type) {
    case "set_form": {
      return {
        ...state,
        form: action.form,
      };
    }
    default:
      return state;
  }
};

const UpdateStatusDialog = (props: Props & WithStyles<typeof styles>) => {
  const { sample, handleOk, handleCancel, classes, userType } = props;
  const [state, dispatch] = useReducer(updateStatusReducer, initialState);

  const currentStatus = SAMPLE_TEST_STATUS.find(
    (i) => i.text === sample.status
<<<<<<< HEAD
  );
=======
  )?.desc;
>>>>>>> 870f7480

  const status = String(sample.status) as keyof typeof SAMPLE_FLOW_RULES;
  const validStatusChoices = statusChoices.filter(
    (i) => status && statusFlow[status] && statusFlow[status].includes(i.text)
  );
  // .filter(i => roleStatusMap[userType] && roleStatusMap[userType].includes(i.text))

<<<<<<< HEAD
  useEffect(() => {
    const form = { ...state.form };
    form.status = currentStatus?.id;
    dispatch({ type: "set_form", form });
  }, []);

=======
>>>>>>> 870f7480
  const newStatusChoices = [
    {
      id: 0,
      desc: "Select",
    },
    ...validStatusChoices,
  ];

  const okClicked = () => {
    handleOk(sample, state.form.status, state.form.result);
    dispatch({ type: "set_form", form: initForm });
  };

  const cancelClicked = () => {
    handleCancel();
    dispatch({ type: "set_form", form: initForm });
  };

  const handleChange = (name: string, value: any) => {
    const form = { ...state.form };
    form[name] = name === "status" || name === "result" ? Number(value) : value;
    form.disabled =
      !form.status || !form.confirm || (form.status === 7 && !form.result);
    dispatch({ type: "set_form", form });
  };

  return (
    <Dialog
      open={true}
      classes={{
        paper: classes.paper,
      }}
    >
      <DialogTitle id="test-sample-title">
        Update Sample Test Status
      </DialogTitle>
      <DialogContent>
        <div className="grid gap-4 grid-cols-3">
          <div className="font-semibold leading-relaxed text-right">
            Current Status :
          </div>
<<<<<<< HEAD
          <div className="md:col-span-2">{currentStatus?.desc}</div>
=======
          <div className="md:col-span-2">{currentStatus}</div>
>>>>>>> 870f7480
          <div className="font-semibold leading-relaxed text-right">
            New Status :
          </div>
          <div className="md:col-span-2">
            <SelectField
              name="status"
              variant="standard"
              optionValue="desc"
              value={state.form.status}
              options={newStatusChoices}
              onChange={(e: any) => handleChange(e.target.name, e.target.value)}
            />
          </div>
          {Number(state.form.status) === 7 && (
            <>
              <div className="font-semibold leading-relaxed text-right">
                Result :
              </div>
              <div className="md:col-span-2">
                <SelectField
                  name="result"
                  variant="standard"
                  value={state.form.result}
                  options={resultTypes}
                  onChange={(e: any) =>
                    handleChange(e.target.name, e.target.value)
                  }
                />
              </div>
            </>
          )}
          <div className="md:col-span-3">
            <CheckboxField
              checked={state.form.confirm}
              onChange={(e: any) =>
                handleChange(e.target.name, e.target.checked)
              }
              name="confirm"
              label="I agree to update the sample test status."
            />
          </div>
        </div>
      </DialogContent>
      <DialogActions style={{ justifyContent: "space-between" }}>
        <Button onClick={cancelClicked}>Cancel</Button>
        <Button
          onClick={okClicked}
          color="primary"
          variant="contained"
          disabled={state.form.disabled}
          startIcon={<CheckCircleOutlineIcon>save</CheckCircleOutlineIcon>}
        >
          Update Status
        </Button>
      </DialogActions>
    </Dialog>
  );
};

export default withStyles(styles)(UpdateStatusDialog);<|MERGE_RESOLUTION|>--- conflicted
+++ resolved
@@ -7,11 +7,7 @@
 } from "@material-ui/core";
 import CheckCircleOutlineIcon from "@material-ui/icons/CheckCircleOutline";
 import { WithStyles, withStyles } from "@material-ui/styles";
-<<<<<<< HEAD
 import React, { useEffect, useReducer } from "react";
-=======
-import React, { useReducer } from "react";
->>>>>>> 870f7480
 import {
   ROLE_STATUS_MAP,
   SAMPLE_TEST_STATUS,
@@ -78,12 +74,7 @@
   const [state, dispatch] = useReducer(updateStatusReducer, initialState);
 
   const currentStatus = SAMPLE_TEST_STATUS.find(
-    (i) => i.text === sample.status
-<<<<<<< HEAD
-  );
-=======
-  )?.desc;
->>>>>>> 870f7480
+    (i) => i.text === sample.status);
 
   const status = String(sample.status) as keyof typeof SAMPLE_FLOW_RULES;
   const validStatusChoices = statusChoices.filter(
@@ -91,15 +82,12 @@
   );
   // .filter(i => roleStatusMap[userType] && roleStatusMap[userType].includes(i.text))
 
-<<<<<<< HEAD
   useEffect(() => {
     const form = { ...state.form };
     form.status = currentStatus?.id;
     dispatch({ type: "set_form", form });
   }, []);
 
-=======
->>>>>>> 870f7480
   const newStatusChoices = [
     {
       id: 0,
@@ -141,11 +129,7 @@
           <div className="font-semibold leading-relaxed text-right">
             Current Status :
           </div>
-<<<<<<< HEAD
           <div className="md:col-span-2">{currentStatus?.desc}</div>
-=======
-          <div className="md:col-span-2">{currentStatus}</div>
->>>>>>> 870f7480
           <div className="font-semibold leading-relaxed text-right">
             New Status :
           </div>
