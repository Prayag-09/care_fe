--- conflicted
+++ resolved
@@ -13,11 +13,8 @@
 import PageTitle from "../Common/PageTitle";
 import Pagination from "../Common/Pagination";
 import { SampleListModel } from "./models";
-<<<<<<< HEAD
 import {InputSearchBox} from "../Common/SearchBox";
-=======
 import UpdateStatusDialog from "./UpdateStatusDialog";
->>>>>>> f9771eab
 
 const useStyles = makeStyles((theme) => ({
   paginateTopPadding: {
@@ -116,7 +113,6 @@
       show: false,
       sample: {},
     });
-<<<<<<< HEAD
   };
   const onSearchDistrictName = async (event: React.KeyboardEvent<HTMLInputElement>):Promise<any> => {
     let searchValue:any = (event.target as HTMLInputElement).value
@@ -130,8 +126,6 @@
         setIsLoading(false);
       event.stopPropagation();
     }
-=======
->>>>>>> f9771eab
   }
 
   let sampleList: any[] = [];
