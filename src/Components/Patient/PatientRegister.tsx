--- conflicted
+++ resolved
@@ -2,18 +2,6 @@
 import { makeStyles, Theme } from '@material-ui/core/styles';
 import { Refresh } from '@material-ui/icons';
 import { useDispatch } from "react-redux";
-<<<<<<< HEAD
-import { Box, Grid, Checkbox, Card, CardHeader, CardContent, CardActions, Button, FormControl, InputLabel, Select, MenuItem, Typography, FormLabel, RadioGroup, Radio, FormControlLabel } from "@material-ui/core";
-import { TextInputField, NativeSelectField, ErrorHelperText, MultilineInputField, ShowCheckboxOptions } from "../Common/HelperInputFields";
-import { phonePreg } from "../../Common/validation";
-import { navigate } from 'hookrouter';
-import { Loading } from "../Common/Loading";
-import AppMessage from "../Common/AppMessage";
-import { PatientModal } from './models';
-import { MEDICAL_HISTORY_CHOICES, GENDER_TYPES } from "../../Common/constants";
-import { createPatient, getPatient, updatePatient } from "../../Redux/actions";
-import { useAbortableEffect, statusType } from '../../Common/utils';
-=======
 import {
     Box,
     Grid,
@@ -30,32 +18,31 @@
     IconButton
 } from "@material-ui/core";
 import { TextInputField, NativeSelectField, ErrorHelperText, MultilineInputField } from "../Common/HelperInputFields";
-import { phonePreg, getArrayValueByKey, getRandomNumbers } from "../../Constants/common";
+import { phonePreg, getArrayValueByKey, getRandomNumbers } from "../../Common/validation";
 import { navigate } from 'hookrouter';
 import { Loading } from "../Common/Loading";
 import AppMessage from "../Common/AppMessage";
 import AlertDialog from "../Common/AlertDialog";
 import { PatientModal } from './models';
-import { GENDER_TYPES } from "../../Constants/constants";
+import { GENDER_TYPES } from "../../Common/constants";
 import { createPatient, getPatient, updatePatient, getStates, getDistricts, getLocalBody } from "../../Redux/actions";
+import { useAbortableEffect, statusType } from '../../Common/utils';
 import patientnameCombinations from "../../Constants/Static_data/PatientName.json"
->>>>>>> 1347af53
 
 interface PatientRegisterProps extends PatientModal {
     facilityId: number;
 }
 
 const initForm: any = {
-    name: "",
+    name: `${patientnameCombinations.comb1[getRandomNumbers(1, patientnameCombinations.comb1.length - 1)]} 
+        ${patientnameCombinations.comb2[getRandomNumbers(1, patientnameCombinations.comb2.length - 1)]} 
+        ${getRandomNumbers(1000, 10000)}`,
     realName: "",
     age: "",
     gender: "",
     phone_number: "",
     medical_history: [],
     contact_with_carrier: "",
-<<<<<<< HEAD
-    medical_history_details: ""
-=======
     state: "",
     district: "",
     local_body: "",
@@ -63,7 +50,6 @@
     medical_history3: "",
     medical_history4: "",
     medical_history5: "",
->>>>>>> 1347af53
 };
 const initialState = {
     form: { ...initForm },
@@ -122,10 +108,6 @@
 
 
 export const PatientRegister = (props: PatientRegisterProps) => {
-<<<<<<< HEAD
-=======
-    const classes = useStyles();
->>>>>>> 1347af53
     const dispatchAction: any = useDispatch();
     const { facilityId, id } = props;
     const [state, dispatch] = useReducer(patientFormReducer, initialState);
@@ -139,8 +121,18 @@
     const headerText = !id ? "Add Patient" : "Edit Patient";
     const buttonText = !id ? "Save" : "Update";
 
-<<<<<<< HEAD
+    const generateRandomname = () => {
+        const form = { ...state.form }
+        form["name"] = `${patientnameCombinations.comb1[getRandomNumbers(1, patientnameCombinations.comb1.length - 1)]} 
+        ${patientnameCombinations.comb2[getRandomNumbers(1, patientnameCombinations.comb2.length - 1)]} 
+        ${getRandomNumbers(1000, 10000)}`
+        dispatch({ type: "set_form", form })
+    }
+
     const fetchData = useCallback(async (status: statusType) => {
+        const statesList = await dispatchAction(getStates())
+        setStates([...states, ...statesList.data.results]);
+
         if (id) {
             setIsLoading(true);
             const res = await dispatchAction(getPatient({ id }));
@@ -155,57 +147,18 @@
                             phone_number: res.data.phone_number,
                             medical_history: res.data.medical_history,
                             contact_with_carrier: `${res.data.contact_with_carrier}`,
-                            medical_history_details: res.data.medical_history_details
                         }
                     })
                 } else {
                     navigate(`/facility/${facilityId}`);
                 }
-                setIsLoading(false);
-=======
-    const generateRandomname = () => {
-        const form = { ...state.form }
-        form["name"] = `${patientnameCombinations.comb1[getRandomNumbers(1, patientnameCombinations.comb1.length - 1)]} 
-        ${patientnameCombinations.comb2[getRandomNumbers(1, patientnameCombinations.comb2.length - 1)]} 
-        ${getRandomNumbers(1000, 10000)}`
-        dispatch({ type: "set_form", form })
-    }
-
-    const fetchData = useCallback(async () => {
-        const statesList = await dispatchAction(getStates())
-        setStates([...states, ...statesList.data.results]);
-
-        if (id) {
-            setIsLoading(true);
-            const res = await dispatchAction(getPatient({ id }));
-            if (res.data) {
-                dispatch({
-                    type: "set_form",
-                    form: {
-                        name: res.data.name,
-                        age: res.data.age,
-                        gender: res.data.gender,
-                        phone_number: res.data.phone_number,
-                        medical_history: res.data.medical_history,
-                        contact_with_carrier: `${res.data.contact_with_carrier}`,
-                    }
-                })
-            } else {
-                navigate(`/facility/${facilityId}`);
->>>>>>> 1347af53
-            }
-        }
-    }, [dispatchAction, facilityId, id]);
+            }
+        }
+    }, [dispatchAction, facilityId, id, states]);
 
     useAbortableEffect((status: statusType) => {
         fetchData(status);
     }, [dispatch, fetchData, id]);
-
-<<<<<<< HEAD
-=======
-    useEffect(() => {
-        generateRandomname()
-    }, [])
 
     const fetchDistricts = async (e: any) => {
         const index = getArrayValueByKey(states, "id", e.target.value);
@@ -235,7 +188,6 @@
         }
     }
 
->>>>>>> 1347af53
     const validateForm = () => {
         let errors = { ...initForm };
         let invalidForm = false;
@@ -243,12 +195,6 @@
             if ((optionalFields.indexOf(field) === -1) && !state.form[field]) {
                 errors[field] = "Field is required";
                 invalidForm = true;
-<<<<<<< HEAD
-            } else if (field === 'medical_history' && state.form['medical_history'].length == 0) {
-                errors['medical_history'] = "Field is required";
-                invalidForm = true;
-=======
->>>>>>> 1347af53
             } else if (field === "phone_number" && !phonePreg(state.form[field])) {
                 errors[field] = "Please Enter 10/11 digit mobile number or landline as 0<std code><phone number>";
                 invalidForm = true;
@@ -372,23 +318,15 @@
         return <Loading />
     }
 
-<<<<<<< HEAD
-
-    console.log("form values", state.form);
-=======
->>>>>>> 1347af53
     return <div>
 
         <Grid container alignContent="center" justify="center">
             <Grid item xs={12} sm={10} md={8} lg={6} xl={4}>
                 <Card>
                     <AppMessage open={showAppMessage.show} type={showAppMessage.type} message={showAppMessage.message} handleClose={() => setAppMessage({ show: false, message: "", type: "" })} handleDialogClose={() => setAppMessage({ show: false, message: "", type: "" })} />
-<<<<<<< HEAD
-=======
                     {showAlertMessage.show &&
                         <AlertDialog handleClose={() => handleCancel()} message={showAlertMessage.message} title={showAlertMessage.title} />
                     }
->>>>>>> 1347af53
                     <CardHeader title={headerText} />
                     <form onSubmit={(e) => handleSubmit(e)}>
                         <CardContent>
