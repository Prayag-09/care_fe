import { Button, Card, CardContent, InputLabel } from "@material-ui/core";
import CheckCircleOutlineIcon from '@material-ui/icons/CheckCircleOutline';
import { navigate } from "hookrouter";
import React, { useReducer, useState } from "react";
import { useDispatch } from "react-redux";
import { SAMPLE_TYPE_CHOICES, ICMR_CATEGORY } from "../../Common/constants";
import { createSampleTest } from "../../Redux/actions";
import * as Notification from "../../Utils/Notifications.js";
import { CheckboxField, MultilineInputField, SelectField, TextInputField } from "../Common/HelperInputFields";
import { Loading } from "../Common/Loading";
import PageTitle from "../Common/PageTitle";
import { SampleTestModel } from "./models";
import Typography from '@material-ui/core/Typography';
import Container from "@material-ui/core/Container";
import color = Mocha.reporters.Base.color;

const sampleTestTypes = [...SAMPLE_TYPE_CHOICES];
const icmrCategories = [...ICMR_CATEGORY];

const initForm: SampleTestModel = {
  isFastTrack: false,
  fast_track: "",
  icmr_label: "",
  atypical_presentation: "",
  diagnosis: "",
  diff_diagnosis: "",
  doctor_name: "",
  etiology_identified: "",
  has_ari: false,
  has_sari: false,
  is_atypical_presentation: false,
  is_unusual_course: false,
  sample_type: "UNKNOWN",
  icmr_category: "Cat 0",
  sample_type_other: "",
};

const initError = Object.assign({}, ...Object.keys(initForm).map(k => ({ [k]: "" })));

const initialState = {
  form: { ...initForm },
  errors: { ...initError }
};

const sampleTestFormReducer = (state = initialState, action: any) => {
  switch (action.type) {
    case "set_form": {
      return {
        ...state,
        form: action.form
      };
    }
    case "set_error": {
      return {
        ...state,
        errors: action.errors
      };
    }
    default:
      return state;
  }
};

export const SampleTest = (props: any) => {
  const dispatchAction: any = useDispatch();
  const { facilityId, patientId } = props;
  const [state, dispatch] = useReducer(sampleTestFormReducer, initialState);
  const [isLoading, setIsLoading] = useState(false);

  const headerText = "Request Sample";
  const buttonText = "Confirm your request to send sample for testing";

  const validateForm = () => {
    let errors = { ...initError };
    let invalidForm = false;
    Object.keys(state.form).forEach((field, i) => {
      switch (field) {
        case "fast_track":
          if (state.form.isFastTrack && !state.form[field]) {
            errors[field] = "Please provide reasons for fast-track testing";
            invalidForm = true;
          }
          break;
        case "icmr_category":
          if ( !state.form[field]) {
            errors[field] = "Please Choose a category";
            invalidForm = true;
          }
          break;
        case "icmr_label":
          if ( !state.form[field]) {
            errors[field] = "Please specify the label";
            invalidForm = true;
          }
          break;
        case "sample_type_other":
          if (state.form.sample_type === 'OTHER TYPE' && !state.form[field]) {
            errors[field] = "Please provide details of the sample type";
            invalidForm = true;
          }
          break;
        case "atypical_presentation":
          if (state.form.is_atypical_presentation && !state.form[field]) {
            errors[field] = "Please provide details of atypical presentation";
            invalidForm = true;
          }
          break;
        default:
          return;
      }
    });
    if (invalidForm) {
      dispatch({ type: "set_error", errors });
      return false;
    }
    dispatch({ type: "set_error", errors });
    return true;
  };

  const handleSubmit = async (e: any) => {
    e.preventDefault();
    const validForm = validateForm();
    if (validForm) {
      setIsLoading(true);
      const data: SampleTestModel = {
        fast_track: state.form.isFastTrack ? state.form.fast_track : undefined,
        icmr_label: state.form.icmr_label ? state.form.icmr_label : undefined,
        facility: facilityId,
        patient: patientId,
        has_ari: state.form.has_ari,
        has_sari: state.form.has_sari,
        is_unusual_course: state.form.is_unusual_course,
        is_atypical_presentation: state.form.is_atypical_presentation,
        atypical_presentation: state.form.is_atypical_presentation ? state.form.atypical_presentation : undefined,
        diagnosis: state.form.diagnosis ? state.form.diagnosis : undefined,
        diff_diagnosis: state.form.diff_diagnosis ? state.form.diff_diagnosis : undefined,
        doctor_name: state.form.doctor_name ? state.form.doctor_name : undefined,
        etiology_identified: state.form.etiology_identified ? state.form.etiology_identified : undefined,
        sample_type: state.form.sample_type,
        icmr_category: state.form.icmr_category,
        sample_type_other: state.form.sample_type === 'OTHER TYPE' ? state.form.sample_type_other : undefined,
      };
      const res = await dispatchAction(createSampleTest(data, { patientId }));
      setIsLoading(false);
      if (res && res.data) {
        dispatch({ type: "set_form", form: initForm });
        Notification.Success({
          msg: "Sample test created successfully"
        });
        navigate(`/facility/${facilityId}/patient/${patientId}`);
      }
    }
  };

  const handleChange = (e: any) => {
    const form = { ...state.form };
    form[e.target.name] = e.target.value;
    dispatch({ type: "set_form", form });
  };

  const handleCheckboxFieldChange = (e: any) => {
    const form = { ...state.form };
    const { checked, name } = e.target;
    form[name] = checked;
    dispatch({ type: "set_form", form });
  };

  const goBack = () => {
    window.history.go(-1);
  };

  if (isLoading) {
    return <Loading />;
  }

  return (
    <div>
      <PageTitle title={headerText} />
      <div className="mt-4">
        <Card>
          <CardContent>
            <form onSubmit={e => handleSubmit(e)}>
              <div className="grid gap-4 grid-cols-1 md:grid-cols-2">
                <div>
                  <InputLabel>Sample Test Type*</InputLabel>
                  <SelectField
                    name="sample_type"
                    variant="outlined"
                    margin="dense"
                    optionArray={true}
                    value={state.form.sample_type}
                    options={sampleTestTypes}
                    onChange={handleChange}
                    errors={state.errors.sample_type}
                  />
                </div>
                <div>
                  <InputLabel>ICMR Category*</InputLabel>
                  <SelectField
                      name="icmr_category"
                      variant="outlined"
                      margin="dense"
                      optionArray={true}
                      value={state.form.icmr_category}
                      options={icmrCategories}
                      onChange={handleChange}
                      errors={state.errors.icmr_category}
                  />
                </div>
                <div>
                  <InputLabel>Label*</InputLabel>
                  <TextInputField
                      name="icmr_label"
                      variant="outlined"
                      margin="dense"
                      value={state.form.icmr_label}
                      onChange={handleChange}
                      errors={state.errors.icmr_label}
                  />
                </div>
                <div>
<<<<<<< HEAD

                  <Container>
                  <InputLabel> Reference below to know more about ICMR Categories </InputLabel>
=======
                  <Container>
                  <InputLabel> Reference below to know more about ICMR Categories </InputLabel>

>>>>>>> aaa39d7e
                      <Typography>
                        <li>
                          Cat 0 - Repeat Sample of Positive Case / Follow Up case
                        </li>
                        <li>
                          Cat 1 -  Symptomatic International Traveller in last 14 days
                        </li>
                        <li>
                          Cat 2 - Symptomatic contact of lab confirmed Case
                        </li>
                        <li>
                          Cat 3 - Symptomatic Healthcare Worker
                        </li>
                        <li>
                          Cat 4 - Hospitalized SARI (Severe Acute Respiratory illness Patient)
                        </li>
                        <li>
                          Cat 5a - Asymptomatic Direct and High Risk contact of confirmed case - family Member
                        </li>
                        <li>
                          Cat 5b - Asymptomatic Healthcare worker in contact with confirmed case without adequate protection
                        </li>
                      </Typography>
                  </Container>
                </div>
                <div className="flex items-center">
                  <CheckboxField
                    checked={state.form.isFastTrack}
                    onChange={handleCheckboxFieldChange}
                    name="isFastTrack"
                    label="Is fast-track testing required?"
                  />
                </div>
                {state.form.sample_type === 'OTHER TYPE' && (<div>
                  <InputLabel>Sample Test Type Details*</InputLabel>
                  <MultilineInputField
                    rows={4}
                    name="sample_type_other"
                    variant="outlined"
                    margin="dense"
                    type="text"
                    value={state.form.sample_type_other}
                    onChange={handleChange}
                    errors={state.errors.sample_type_other}
                  />
                </div>)}
                {state.form.isFastTrack && (<div>
                  <InputLabel>Provide reasons for fast-track testing</InputLabel>
                  <MultilineInputField
                    rows={4}
                    name="fast_track"
                    variant="outlined"
                    margin="dense"
                    type="text"
                    InputLabelProps={{ shrink: !!state.form.fast_track }}
                    value={state.form.fast_track}
                    onChange={handleChange}
                    errors={state.errors.fast_track}
                  />
                </div>)}
              </div>
              <div className="mt-4 grid gap-4 grid-cols-1 md:grid-cols-2">
                <div>
                  <InputLabel>Doctor's Name</InputLabel>
                  <TextInputField
                    name="doctor_name"
                    variant="outlined"
                    margin="dense"
                    value={state.form.doctor_name}
                    onChange={handleChange}
                    errors={state.errors.doctor_name}
                  />
                </div>
                <div className="flex items-center">
                  <CheckboxField
                    checked={state.form.is_atypical_presentation}
                    onChange={handleCheckboxFieldChange}
                    name="is_atypical_presentation"
                    label="Is atypical presentation?"
                  />
                </div>
                <div>
                  <InputLabel>Diagnosis</InputLabel>
                  <MultilineInputField
                    rows={4}
                    name="diagnosis"
                    variant="outlined"
                    margin="dense"
                    type="text"
                    value={state.form.diagnosis}
                    onChange={handleChange}
                    errors={state.errors.diagnosis}
                  />
                </div>
                <div>
                  <InputLabel>Etiology identified</InputLabel>
                  <MultilineInputField
                    rows={4}
                    name="etiology_identified"
                    variant="outlined"
                    margin="dense"
                    type="text"
                    value={state.form.etiology_identified}
                    onChange={handleChange}
                    errors={state.errors.etiology_identified}
                  />
                </div>
                <div>
                  <InputLabel>Differential diagnosis</InputLabel>
                  <MultilineInputField
                    rows={4}
                    name="diff_diagnosis"
                    variant="outlined"
                    margin="dense"
                    type="text"
                    value={state.form.diff_diagnosis}
                    onChange={handleChange}
                    errors={state.errors.diff_diagnosis}
                  />
                </div>
                {state.form.is_atypical_presentation && (<div>
                  <InputLabel>Atypical presentation details*</InputLabel>
                  <MultilineInputField
                    rows={4}
                    name="atypical_presentation"
                    variant="outlined"
                    margin="dense"
                    type="text"
                    value={state.form.atypical_presentation}
                    onChange={handleChange}
                    errors={state.errors.atypical_presentation}
                  />
                </div>)}
              </div>
              <div className="mt-4 grid gap-4 grid-cols-1 md:grid-cols-2">
                <div className="flex items-center">
                  <CheckboxField
                    checked={state.form.has_sari}
                    onChange={handleCheckboxFieldChange}
                    name="has_sari"
                    label="SARI - Severe Acute Respiratory illness ?"
                  />
                </div>
                <div className="flex items-center">
                  <CheckboxField
                    checked={state.form.has_ari}
                    onChange={handleCheckboxFieldChange}
                    name="has_ari"
                    label="ARI - Acute Respiratory illness ?"
                  />
                </div>
                <div className="flex items-center">
                  <CheckboxField
                    checked={state.form.is_unusual_course}
                    onChange={handleCheckboxFieldChange}
                    name="is_unusual_course"
                    label="Is unusual course?"
                  />
                </div>
              </div>
              <div
                className="flex justify-between mt-4"
              >
                <Button
                  color="default"
                  variant="contained"
                  type="button"
                  onClick={goBack}
                > Cancel </Button>
                <Button
                  color="primary"
                  variant="contained"
                  type="submit"
                  style={{ marginLeft: "auto" }}
                  startIcon={<CheckCircleOutlineIcon>save</CheckCircleOutlineIcon>}
                  onClick={e => handleSubmit(e)}
                > {buttonText} </Button>
              </div>

            </form>
          </CardContent>
        </Card>
      </div>
    </div>
  );
};<|MERGE_RESOLUTION|>--- conflicted
+++ resolved
@@ -219,15 +219,8 @@
                   />
                 </div>
                 <div>
-<<<<<<< HEAD
-
                   <Container>
                   <InputLabel> Reference below to know more about ICMR Categories </InputLabel>
-=======
-                  <Container>
-                  <InputLabel> Reference below to know more about ICMR Categories </InputLabel>
-
->>>>>>> aaa39d7e
                       <Typography>
                         <li>
                           Cat 0 - Repeat Sample of Positive Case / Follow Up case
