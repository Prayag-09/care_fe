import React, { useCallback, useState } from "react";
import { useDispatch } from "react-redux";
import { statusType, useAbortableEffect } from "../../Common/utils";
import { getPatientNotes, addPatientNote } from "../../Redux/actions";
import { Button } from "@material-ui/core";
import * as Notification from "../../Utils/Notifications.js";
import moment from "moment";
import PageTitle from "../Common/PageTitle";
import Pagination from "../Common/Pagination";
import { navigate } from "raviger";

interface PatientNotesProps {
  patientId: any;
  facilityId: any;
}

const pageSize = 14;

const PatientNotes = (props: PatientNotesProps) => {
  const dispatch: any = useDispatch();
  let initialData: any = { notes: [], cPage: 1, count: 1 };
  const [state, setState] = useState(initialData);
  const [noteField, setNoteField] = useState("");
  const [isLoading, setIsLoading] = useState(true);
  const fetchData = useCallback(
    async (page: number = 1, status: statusType = { aborted: false }) => {
      setIsLoading(true);
      const res = await dispatch(
        getPatientNotes(props.patientId, pageSize, (page - 1) * pageSize)
      );
      if (!status.aborted) {
        if (res && res.data) {
          setState({
            ...state,
            count: res.data?.count,
            notes: res.data?.results,
            cPage: page,
          });
        }
        setIsLoading(false);
      }
    },
    [props.patientId, dispatch]
  );

  useAbortableEffect(
    (status: statusType) => {
      fetchData(1, status);
    },
    [fetchData]
  );

  function handlePagination(page: number) {
    fetchData(page);
  }

  const onAddNote = () => {
    const payload = {
      note: noteField,
    };
    dispatch(addPatientNote(props.patientId, payload)).then((res: any) => {
      Notification.Success({ msg: "Note added successfully" });
      fetchData();
    });
  };

  if (isLoading) {
    return <div>Loading</div>;
  }

  return (
    <div className="w-full flex flex-col">
      <PageTitle title="Patient Notes" />
      <div className=" w-full">
        {state.notes.map((note: any) => (
          <div className="flex p-4 bg-white rounded-lg text-gray-800 mt-4 flex-col w-full border border-gray-300">
            <div className="flex  w-full ">
              <p className="text-justify">{note.note}</p>
            </div>
            <div className="mt-3">
              <span className="text-xs text-gray-500">
                {moment(note.created_date).format("LLL") || "-"}
              </span>
            </div>
<<<<<<< HEAD
            <div className=" flex mr-auto bg-gray-100 border items-center rounded-md py-1 pl-2 pr-3">
              <div className="flex justify-center items-center w-8 h-8 rounded-full bg-primary-700 uppercase text-white p-1">
                {note.created_by_object?.first_name?.charAt(0) || "U"}
=======

            <div className="sm:flex space-y-2 sm:space-y-0">
              <div className="mr-2 inline-flex bg-gray-100 border items-center rounded-md py-1 pl-2 pr-3">
                <div className="flex justify-center items-center w-8 h-8 rounded-full">
                  <i className="fas fa-user" />
                </div>
                <span className="text-gray-700 text-sm">
                  {note.created_by_object?.first_name || "Unknown"}{" "}
                  {note.created_by_object?.last_name}
                </span>
              </div>

              <div
                className="inline-flex bg-gray-100 border items-center rounded-md py-1 pl-2 pr-3 cursor-pointer"
                onClick={() => navigate(`/facility/${note.facility?.id}`)}
              >
                <div className="flex justify-center items-center w-8 h-8 rounded-full">
                  <i className="fas fa-hospital" />
                </div>
                <span className="text-gray-700 text-sm">
                  {note.facility?.name || "Unknown"}
                </span>
>>>>>>> 8ec4b02e
              </div>
            </div>
          </div>
        ))}
        <div className="mt-2 left-0">
          <Pagination
            data={{ totalCount: state.count }}
            onChange={handlePagination}
            defaultPerPage={pageSize}
            cPage={state.cPage}
          />
        </div>
      </div>
      <textarea
        rows={3}
        placeholder="Type your Note"
        className="mt-4 border border-gray-500 rounded-lg p-4"
        onChange={(e) => setNoteField(e.target.value)}
      />
      <div className="flex w-full justify-end">
        <Button
          onClick={onAddNote}
          className="border border-solid border-primary-600 hover:border-primary-700 text-primary-600 hover:bg-white capitalize my-2 text-sm"
        >
          Post Your Note
        </Button>
      </div>
    </div>
  );
};

export default PatientNotes;<|MERGE_RESOLUTION|>--- conflicted
+++ resolved
@@ -82,11 +82,6 @@
                 {moment(note.created_date).format("LLL") || "-"}
               </span>
             </div>
-<<<<<<< HEAD
-            <div className=" flex mr-auto bg-gray-100 border items-center rounded-md py-1 pl-2 pr-3">
-              <div className="flex justify-center items-center w-8 h-8 rounded-full bg-primary-700 uppercase text-white p-1">
-                {note.created_by_object?.first_name?.charAt(0) || "U"}
-=======
 
             <div className="sm:flex space-y-2 sm:space-y-0">
               <div className="mr-2 inline-flex bg-gray-100 border items-center rounded-md py-1 pl-2 pr-3">
@@ -109,7 +104,6 @@
                 <span className="text-gray-700 text-sm">
                   {note.facility?.name || "Unknown"}
                 </span>
->>>>>>> 8ec4b02e
               </div>
             </div>
           </div>
