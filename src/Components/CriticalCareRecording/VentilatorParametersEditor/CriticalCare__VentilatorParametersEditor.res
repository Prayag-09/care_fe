let str = React.string
open CriticalCare__Types

@module("../CriticalCare__API")
external updateDailyRound: (string, string, Js.Json.t, _ => unit, _ => unit) => unit =
  "updateDailyRound"

open VentilatorParameters

let reducer = (state: VentilatorParameters.state, action: VentilatorParameters.action) => {
  switch action {
  | SetVentilatorInterface(ventilator_interface) => {
      ...state,
      ventilator_interface: ventilator_interface,
    }
  | SetVentilatorMode(ventilator_mode) => {
      ...state,
      ventilator_mode: ventilator_mode,
    }

  | SetOxygenModality(oxygen_modality) => {
      ...state,
      ventilator_oxygen_modality: oxygen_modality,
    }
  | SetPeep(peep) => {
      ...state,
      ventilator_peep: peep,
    }
  | SetPIP(pip) => {
      ...state,
      ventilator_pip: pip,
    }
  | SetMeanAirwayPressure(mean_airway_pressure) => {
      ...state,
      ventilator_mean_airway_pressure: mean_airway_pressure,
    }
  | SetRespiratoryRate(respiratory_rate) => {
      ...state,
      ventilator_resp_rate: respiratory_rate,
    }
  | SetPressureSupport(pressure_support) => {
      ...state,
      ventilator_pressure_support: pressure_support,
    }
  | SetTidalVolume(tidal_volume) => {
      ...state,
      ventilator_tidal_volume: tidal_volume,
    }
  | SetOxygenModalityOxygenRate(ventilator_oxygen_modality_oxygen_rate) => {
      ...state,
      ventilator_oxygen_modality_oxygen_rate: ventilator_oxygen_modality_oxygen_rate,
    }
  | SetOxygenModalityFlowRate(oxygen_modality_flow_rate) => {
      ...state,
      ventilator_oxygen_modality_flow_rate: oxygen_modality_flow_rate,
    }
  | SetFIO2(fio2) => {
      ...state,
      ventilator_fi02: fio2,
    }
  | SetSPO2(spo2) => {
      ...state,
      ventilator_spo2: spo2,
    }
<<<<<<< HEAD
  | SetSaving => {...state, saving: true}
  | ClearSaving => {...state, saving: false}
  | _ => state
=======
>>>>>>> df7feaf4
  }
}

let handleSubmit = (handleDone, state: VentilatorParameters.t) => {
  let status = VentilatorParameters.showStatus(state)
  handleDone(state, status)
}

let makePayload = (state: VentilatorParameters.state) => {
  let payload = Js.Dict.empty()
  DictUtils.setOptionalString(
    "ventilator_interface",
    VentilatorParameters.encodeVentilatorInterfaceType(state.ventilator_interface),
    payload,
  )
  DictUtils.setOptionalString(
    "ventilator_mode",
    VentilatorParameters.encodeVentilatorModeType(state.ventilator_mode),
    payload,
  )
  DictUtils.setOptionalString(
    "ventilator_oxygen_modality",
    VentilatorParameters.encodeVentilatorOxygenModalityType(state.ventilator_oxygen_modality),
    payload,
  )
  DictUtils.setOptionalNumber("ventilator_peep", state.ventilator_peep, payload)
  DictUtils.setOptionalNumber("ventilator_pip", state.ventilator_pip, payload)
  DictUtils.setOptionalNumber(
    "ventilator_mean_airway_pressure",
    state.ventilator_mean_airway_pressure,
    payload,
  )
  DictUtils.setOptionalNumber("ventilator_resp_rate", state.ventilator_resp_rate, payload)
  DictUtils.setOptionalNumber(
    "ventilator_pressure_support",
    state.ventilator_pressure_support,
    payload,
  )
  DictUtils.setOptionalNumber("ventilator_tidal_volume", state.ventilator_tidal_volume, payload)
  DictUtils.setOptionalNumber(
    "ventilator_oxygen_modality_oxygen_rate",
    state.ventilator_oxygen_modality_oxygen_rate,
    payload,
  )
  DictUtils.setOptionalNumber(
    "ventilator_oxygen_modality_flow_rate",
    state.ventilator_oxygen_modality_flow_rate,
    payload,
  )
  DictUtils.setOptionalNumber("ventilator_fi02", state.ventilator_fi02, payload)
  DictUtils.setOptionalNumber("ventilator_spo2", state.ventilator_spo2, payload)

  payload
}

let successCB = (send, updateCB, data) => {
  updateCB(CriticalCare__DailyRound.makeFromJs(data))
}

let errorCB = (send, _error) => {
  send(ClearSaving)
}

let saveData = (id, consultationId, state, send, updateCB) => {
  send(SetSaving)
  updateDailyRound(
    consultationId,
    id,
    Js.Json.object_(makePayload(state)),
    successCB(send, updateCB),
    errorCB(send),
  )
}

let ventilatorInterfaceOptions: array<Options.t> = [
  {
    label: "Invasive (IV)",
    value: "INVASIVE",
    name: "ventilator_interface",
  },
  {
    label: "Non-Invasive (NIV)",
    value: "NON_INVASIVE",
    name: "ventilator_interface",
  },
  {
    label: "None",
    value: "UNKNOWN",
    name: "ventilator_interface",
  },
]

let initialState: VentilatorParameters.t => VentilatorParameters.state = ventilatorParameters => {
  {
    ventilator_interface: ventilatorParameters.ventilator_interface,
    ventilator_mode: ventilatorParameters.ventilator_mode,
    ventilator_oxygen_modality: ventilatorParameters.ventilator_oxygen_modality,
    ventilator_peep: ventilatorParameters.ventilator_peep,
    ventilator_pip: ventilatorParameters.ventilator_pip,
    ventilator_mean_airway_pressure: ventilatorParameters.ventilator_mean_airway_pressure,
    ventilator_resp_rate: ventilatorParameters.ventilator_resp_rate,
    ventilator_pressure_support: ventilatorParameters.ventilator_pressure_support,
    ventilator_tidal_volume: ventilatorParameters.ventilator_tidal_volume,
    ventilator_oxygen_modality_oxygen_rate: ventilatorParameters.ventilator_oxygen_modality_oxygen_rate,
    ventilator_oxygen_modality_flow_rate: ventilatorParameters.ventilator_oxygen_modality_flow_rate,
    ventilator_fi02: ventilatorParameters.ventilator_fi02,
    ventilator_spo2: ventilatorParameters.ventilator_spo2,
    saving: false,
  }
}

@react.component
let make = (~ventilatorParameters: VentilatorParameters.t, ~id, ~consultationId, ~updateCB) => {
  let (state, send) = React.useReducer(reducer, initialState(ventilatorParameters))

  let editor = switch state.ventilator_interface {
  | INVASIVE => <CriticalCare__VentilatorParametersEditor__Invasive state send />
  | NON_INVASIVE => <CriticalCare__VentilatorParametersEditor__NonInvasive state send />
  | UNKNOWN => <CriticalCare__VentilatorParametersEditor__None state send />
  }
  // Js.log({state})
  <div>
    <CriticalCare__PageTitle title="Ventilator Parameters" />
    <div className="py-6">
      <div className="mb-6">
        <h4> {str("Ventilation Interface")} </h4>
        <div>
          <div className="flex items-center py-4 mb-4">
            <CriticalCare__RadioButton
              defaultChecked={VentilatorParameters.encodeVentilatorInterfaceType(
                state.ventilator_interface,
              )}
              onChange={e =>
                send(
                  SetVentilatorInterface(
                    VentilatorParameters.decodeVentilatorInterfaceType(
                      ReactEvent.Form.target(e)["id"],
                    ),
                  ),
                )}
              options={ventilatorInterfaceOptions}
              ishorizontal={true}
            />
            //   {ventilationInterfaceOptions
            //   |> Array.map(option => {
            //     <div key={option["value"]} className="mr-4">
            //       <label onClick={_ => send(SetVentilationInterface(option["value"]))}>
            //         <input
            //           className="mr-2"
            //           type_="radio"
            //           name="ventilationInterface"
            //           value={option["value"]}
            //           id={option["value"]}
            //           checked={option["value"] === state.VentilatorParameters.ventilationInterface}
            //         />
            //         {str({option["name"]})}
            //       </label>
            //     </div>
            //   })
            //   |> React.array}
          </div>
          {editor}
        </div>
      </div>
      <button
        disabled={state.saving}
        onClick={_ => saveData(id, consultationId, state, send, updateCB)}
        className="btn btn-primary btn-large w-full">
        {str("Update Details")}
      </button>
    </div>
  </div>
}<|MERGE_RESOLUTION|>--- conflicted
+++ resolved
@@ -62,12 +62,9 @@
       ...state,
       ventilator_spo2: spo2,
     }
-<<<<<<< HEAD
   | SetSaving => {...state, saving: true}
   | ClearSaving => {...state, saving: false}
   | _ => state
-=======
->>>>>>> df7feaf4
   }
 }
 
