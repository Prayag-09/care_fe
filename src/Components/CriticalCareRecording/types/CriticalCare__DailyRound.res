export type t = {
  createdAt: Js.Date.t,
  admittedTo: string,
  createdByTelemedicine: bool,
  neurologicalMonitoring: CriticalCare__NeurologicalMonitoring.t,
  hemodynamicParameter: CriticalCare__HemodynamicParameters.t,
<<<<<<< HEAD
  nursingCare: CriticalCare__NursingCare.t,
=======
  arterialBloodGasAnalysis: CriticalCare__ABGAnalysis.t,
>>>>>>> 7545198e
}

let make = (
  ~createdAt,
  ~admittedTo,
  ~createdByTelemedicine,
  ~neurologicalMonitoring,
  ~hemodynamicParameter,
<<<<<<< HEAD
  ~nursingCare,
=======
  ~arterialBloodGasAnalysis,
>>>>>>> 7545198e
) => {
  createdAt: createdAt,
  admittedTo: admittedTo,
  createdByTelemedicine: createdByTelemedicine,
  neurologicalMonitoring: neurologicalMonitoring,
  hemodynamicParameter: hemodynamicParameter,
<<<<<<< HEAD
  nursingCare: nursingCare,
=======
  arterialBloodGasAnalysis: arterialBloodGasAnalysis,
>>>>>>> 7545198e
}

let neurologicalMonitoring = t => t.neurologicalMonitoring
let hemodynamicParameters = t => t.hemodynamicParameter
<<<<<<< HEAD
let nursingCare = t => t.nursingCare
=======
let arterialBloodGasAnalysis = t => t.arterialBloodGasAnalysis
>>>>>>> 7545198e

let makeFromJs = dailyRound => {
  make(
    ~createdAt=DateFns.decodeISO(dailyRound["created_date"]),
    ~admittedTo=dailyRound["admitted_to"],
    ~createdByTelemedicine=dailyRound["created_by_telemedicine"],
    ~neurologicalMonitoring=CriticalCare__NeurologicalMonitoring.makeFromJs(dailyRound),
    ~hemodynamicParameter=CriticalCare__HemodynamicParameters.makeFromJs(dailyRound),
<<<<<<< HEAD
    ~nursingCare=CriticalCare__NursingCare.makeFromJs(dailyRound),
=======
    ~arterialBloodGasAnalysis=CriticalCare__ABGAnalysis.makeFromJs(dailyRound),
>>>>>>> 7545198e
  )
}<|MERGE_RESOLUTION|>--- conflicted
+++ resolved
@@ -4,11 +4,8 @@
   createdByTelemedicine: bool,
   neurologicalMonitoring: CriticalCare__NeurologicalMonitoring.t,
   hemodynamicParameter: CriticalCare__HemodynamicParameters.t,
-<<<<<<< HEAD
   nursingCare: CriticalCare__NursingCare.t,
-=======
   arterialBloodGasAnalysis: CriticalCare__ABGAnalysis.t,
->>>>>>> 7545198e
 }
 
 let make = (
@@ -17,31 +14,22 @@
   ~createdByTelemedicine,
   ~neurologicalMonitoring,
   ~hemodynamicParameter,
-<<<<<<< HEAD
   ~nursingCare,
-=======
   ~arterialBloodGasAnalysis,
->>>>>>> 7545198e
 ) => {
   createdAt: createdAt,
   admittedTo: admittedTo,
   createdByTelemedicine: createdByTelemedicine,
   neurologicalMonitoring: neurologicalMonitoring,
   hemodynamicParameter: hemodynamicParameter,
-<<<<<<< HEAD
   nursingCare: nursingCare,
-=======
   arterialBloodGasAnalysis: arterialBloodGasAnalysis,
->>>>>>> 7545198e
 }
 
 let neurologicalMonitoring = t => t.neurologicalMonitoring
 let hemodynamicParameters = t => t.hemodynamicParameter
-<<<<<<< HEAD
 let nursingCare = t => t.nursingCare
-=======
 let arterialBloodGasAnalysis = t => t.arterialBloodGasAnalysis
->>>>>>> 7545198e
 
 let makeFromJs = dailyRound => {
   make(
@@ -50,10 +38,7 @@
     ~createdByTelemedicine=dailyRound["created_by_telemedicine"],
     ~neurologicalMonitoring=CriticalCare__NeurologicalMonitoring.makeFromJs(dailyRound),
     ~hemodynamicParameter=CriticalCare__HemodynamicParameters.makeFromJs(dailyRound),
-<<<<<<< HEAD
     ~nursingCare=CriticalCare__NursingCare.makeFromJs(dailyRound),
-=======
     ~arterialBloodGasAnalysis=CriticalCare__ABGAnalysis.makeFromJs(dailyRound),
->>>>>>> 7545198e
   )
 }