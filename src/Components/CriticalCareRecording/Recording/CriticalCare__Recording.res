--- conflicted
+++ resolved
@@ -12,19 +12,6 @@
   | PressureSoreEditor
   | NursingCareEditor
 
-<<<<<<< HEAD
-type state = {
-	visibleEditor: option<editor>,
-	nursingCare: NursingCareTypes.t,
-	neurologicalMonitoring: NeurologicalMonitoringTypes.t,
-}
-
-type action =
-| ShowEditor(editor)
-| CloseEditor
-| SetNursingCare(NursingCareTypes.t)
-| SetNeurologicalMonitoring(NeurologicalMonitoringTypes.t)
-=======
 type completionStatus =
   | NeurologicalMonitoringStatus
   | HemodynamicParametersStatus
@@ -59,35 +46,13 @@
   | SetNursingCare(NursingCare.t)
   | UpdateNursingCareStatus(string)
   | UpdateTotal(int)
->>>>>>> 1f1b9115
 
 let showEditor = (editor, send) => {
   send(ShowEditor(editor))
 }
 
-<<<<<<< HEAD
-let editor = (state, send) => {
-	switch state.visibleEditor {
-		| Some(editor) => {
-			switch editor {
-				| NeurologicalMonitoringEditor => <CriticalCare__NeurologicalMonitoring initialState={state.neurologicalMonitoring} handleDone={(data) => send(SetNeurologicalMonitoring(data))}/>
-				| HemodynamicParametersEditor
-				| VentilatorParametersEditor => <CriticalCare__VentilatorParametersEditor />
-				| ArterialBloodGasAnalysisEditor
-				| BloodSugarEditor
-				| IOBalanceEditor
-				| DialysisEditor
-				| PressureSoreEditor
-				| NursingCareEditor => <CriticalCare__NursingCare initialState={state.nursingCare} handleDone={(data) => send(SetNursingCare(data))} />
-			}
-		}
-		| None => React.null
-	}
-}
-=======
 let handleDone = (editorName, data, state, send) => {
   send(CloseEditor)
->>>>>>> 1f1b9115
 
   {
     switch editorName {
@@ -148,21 +113,6 @@
 }
 
 let reducer = (state, action) => {
-<<<<<<< HEAD
-switch action {
-| ShowEditor(editor) => {...state, visibleEditor: Some(editor)}
-| CloseEditor => {...state, visibleEditor: None}
-| SetNursingCare(nursingCare) => {...state, nursingCare: nursingCare}
-| SetNeurologicalMonitoring(neurologicalMonitoring) => {...state, neurologicalMonitoring: neurologicalMonitoring}
-}
-}
-
-let initialState = {
-	visibleEditor: None,
-	nursingCare: NursingCareTypes.init,
-	neurologicalMonitoring: NeurologicalMonitoringTypes.init,
-
-=======
   switch action {
   | ShowEditor(editor) => {...state, visibleEditor: Some(editor)}
   | CloseEditor => {...state, visibleEditor: None}
@@ -228,35 +178,10 @@
       PressureSoreEditor,
       NursingCareEditor,
     ])->React.array} </div>
->>>>>>> 1f1b9115
 }
 
 @react.component
 export make = () => {
-<<<<<<< HEAD
-	let (state, send) = React.useReducer(
-    reducer,
-    initialState,
-  )
-  Js.log(state)
-	<div>
-		<div className="w-3/4 mx-auto my-4">
-		<button onClick={(_) => send(CloseEditor)}>{str("Close All")}</button>
-		</div>
-		{editorToggle(NeurologicalMonitoringEditor, "Neurological Monitoring",  send)}
-		{editorToggle(HemodynamicParametersEditor, "Hemodynamic Parameters",  send)}
-		{editorToggle(VentilatorParametersEditor, "Ventilator Parameters",  send)}
-		{editorToggle(ArterialBloodGasAnalysisEditor, "Arterial Blood Gas Analysis (ABG)",  send)}
-		{editorToggle(BloodSugarEditor, "Blood Sugar",  send)}
-		{editorToggle(IOBalanceEditor, "I/O Balance",  send)}
-		{editorToggle(DialysisEditor, "Dialysis",  send)}
-		{editorToggle(PressureSoreEditor, "Pressure Sore",  send)}
-		{editorToggle(NursingCareEditor, "Nursing Care",  send)}
-		<div className="w-3/4 mx-auto my-4">
-			{editor(state, send)}
-		</div>
-	</div>
-=======
   let (state, send) = React.useReducer(reducer, initialState)
   <div>
     <div className="w-3/4 mx-auto my-4" />
@@ -289,5 +214,4 @@
       }}
     </div>
   </div>
->>>>>>> 1f1b9115
 }