--- conflicted
+++ resolved
@@ -308,11 +308,6 @@
                 send(CloseEditor)
               }}
             />
-<<<<<<< HEAD
-          | BloodSugarEditor
-          | IOBalanceEditor => <CriticalCare__IOBalance />
-          | DialysisEditor
-=======
           | BloodSugarEditor =>
             <CriticalCare_BloodSugarEditor
               initialState={state.bloodSugarEditor}
@@ -326,7 +321,7 @@
                 }
               }}
             />
-          | IOBalanceEditor
+          | IOBalanceEditor => <CriticalCare__IOBalance />
           | DialysisEditor =>
             <CriticalCare_DialysisEditor
               initialState={state.dialysisEditor}
@@ -340,7 +335,6 @@
                 }
               }}
             />
->>>>>>> 06577c21
           | PressureSoreEditor
           | NursingCareEditor =>
             <CriticalCare__NursingCareEditor
