import { Separator } from "@radix-ui/react-separator";
import { format } from "date-fns";
import { Link } from "raviger";
import { useTranslation } from "react-i18next";

import { cn } from "@/lib/utils";

import CareIcon from "@/CAREUI/icons/CareIcon";

import { Badge } from "@/components/ui/badge";
import { Button } from "@/components/ui/button";
import {
  Card,
  CardContent,
  CardDescription,
  CardFooter,
  CardHeader,
  CardTitle,
} from "@/components/ui/card";

<<<<<<< HEAD
import { getEncounterStatusColor } from "@/types/emr/encounter";
import { Encounter } from "@/types/emr/encounter";
=======
import {
  ENCOUNTER_PRIORITY_COLORS,
  ENCOUNTER_STATUS_COLORS,
  Encounter,
} from "@/types/emr/encounter";
>>>>>>> 4e022c28

export interface EncounterInfoCardProps {
  encounter: Encounter;
  facilityId: string;
  hideBorder?: boolean;
}

<<<<<<< HEAD
const getPriorityColor = (priority: string) => {
  switch (priority) {
    case "stat":
      return "bg-red-100 text-red-800";
    case "urgent":
      return "bg-orange-100 text-orange-800";
    case "asap":
      return "bg-yellow-100 text-yellow-800";
    default:
      return "bg-gray-100 text-gray-800";
  }
};

=======
>>>>>>> 4e022c28
export default function EncounterInfoCard(props: EncounterInfoCardProps) {
  const { t } = useTranslation();

  const { encounter, facilityId, hideBorder = false } = props;
  return (
    <Card
      data-cy={`encounter-card-${encounter.id}`}
      data-status={encounter.status}
      key={props.encounter.id}
      className={cn(
        "hover:shadow-lg transition-shadow group md:flex md:flex-col h-full overflow-hidden",
        hideBorder && "border-none shadow-none",
      )}
    >
      <CardHeader className="space-y-1 pb-2">
        <div className="flex items-center justify-between">
          <CardTitle className="text-lg font-semibold">
            {encounter.patient.name}
            {encounter.patient.deceased_datetime && (
              <Badge
                variant="destructive"
                className="ml-2 py-0 border-2 border-red-700 bg-red-100 text-red-800 hover:bg-red-200 hover:text-red-900"
              >
                <h3 className="text-xs font-medium">{t("deceased")}</h3>
              </Badge>
            )}
          </CardTitle>
        </div>
        <CardDescription className="flex items-center">
          <CareIcon icon="l-clock" className="mr-2 size-4" />
          {encounter.period.start &&
            format(new Date(encounter.period.start), "PPp")}
        </CardDescription>
      </CardHeader>
      <CardContent className="grow pb-3">
        <div className="flex flex-col justify-between h-full space-y-2">
          <div className="flex flex-wrap items-center gap-2">
            <Badge
              data-cy="encounter-status-badge"
<<<<<<< HEAD
              className={getEncounterStatusColor(encounter.status)}
              variant="outline"
=======
              variant={ENCOUNTER_STATUS_COLORS[encounter.status]}
>>>>>>> 4e022c28
            >
              {t(`encounter_status__${encounter.status}`)}
            </Badge>
            <Badge className="bg-gray-100 text-gray-800" variant="outline">
              {t(`encounter_class__${encounter.encounter_class}`)}
            </Badge>
            <Badge variant={ENCOUNTER_PRIORITY_COLORS[encounter.priority]}>
              {t(`encounter_priority__${encounter.priority}`)}
            </Badge>
          </div>
          <div>
            <Separator />
          </div>
        </div>
      </CardContent>
      <CardFooter className="flex flex-col sm:flex-row justify-between gap-1 items-center py-2 px-2 bg-gray-50">
        <Link
          href={
            encounter.status === "completed"
              ? `/facility/${facilityId}/patients/verify?${new URLSearchParams({
                  phone_number: encounter.patient.phone_number,
                  year_of_birth: encounter.patient.year_of_birth.toString(),
                  partial_id: encounter.patient.id.slice(0, 5),
                }).toString()}`
              : `/facility/${facilityId}/patient/${encounter.patient.id}`
          }
          className="w-full"
        >
          <Button
            variant="outline"
            size="sm"
            className="flex items-center justify-center gap-1 px-1 py-2 w-full h-9"
            title={t("view_patient")}
          >
            <CareIcon icon="l-user" className="size-2 flex-shrink-0" />
            <span className="leading-none truncate">{t("view_patient")}</span>
          </Button>
        </Link>
        <Link
          href={`/facility/${facilityId}/patient/${encounter.patient.id}/encounter/${encounter.id}/updates`}
          className="w-full"
        >
          <Button
            variant="outline"
            size="sm"
            className="flex items-center justify-center gap-1 px-1 py-2 w-full h-9"
            title={t("view_encounter")}
          >
            <CareIcon icon="l-notes" className="size-2 flex-shrink-0" />
            <span className="leading-none truncate">{t("view_encounter")}</span>
          </Button>
        </Link>
      </CardFooter>
    </Card>
  );
}<|MERGE_RESOLUTION|>--- conflicted
+++ resolved
@@ -18,16 +18,11 @@
   CardTitle,
 } from "@/components/ui/card";
 
-<<<<<<< HEAD
-import { getEncounterStatusColor } from "@/types/emr/encounter";
-import { Encounter } from "@/types/emr/encounter";
-=======
 import {
   ENCOUNTER_PRIORITY_COLORS,
   ENCOUNTER_STATUS_COLORS,
   Encounter,
 } from "@/types/emr/encounter";
->>>>>>> 4e022c28
 
 export interface EncounterInfoCardProps {
   encounter: Encounter;
@@ -35,22 +30,6 @@
   hideBorder?: boolean;
 }
 
-<<<<<<< HEAD
-const getPriorityColor = (priority: string) => {
-  switch (priority) {
-    case "stat":
-      return "bg-red-100 text-red-800";
-    case "urgent":
-      return "bg-orange-100 text-orange-800";
-    case "asap":
-      return "bg-yellow-100 text-yellow-800";
-    default:
-      return "bg-gray-100 text-gray-800";
-  }
-};
-
-=======
->>>>>>> 4e022c28
 export default function EncounterInfoCard(props: EncounterInfoCardProps) {
   const { t } = useTranslation();
 
@@ -90,12 +69,7 @@
           <div className="flex flex-wrap items-center gap-2">
             <Badge
               data-cy="encounter-status-badge"
-<<<<<<< HEAD
-              className={getEncounterStatusColor(encounter.status)}
-              variant="outline"
-=======
               variant={ENCOUNTER_STATUS_COLORS[encounter.status]}
->>>>>>> 4e022c28
             >
               {t(`encounter_status__${encounter.status}`)}
             </Badge>
