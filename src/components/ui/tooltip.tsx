import * as TooltipPrimitive from "@radix-ui/react-tooltip";
import * as React from "react";

import { cn } from "@/lib/utils";

const TooltipProvider = TooltipPrimitive.Provider;

const Tooltip = TooltipPrimitive.Root;

const TooltipTrigger = TooltipPrimitive.Trigger;

const TooltipContent = TooltipPrimitive.Content;

const TooltipComponent = React.forwardRef<
  React.ElementRef<typeof TooltipContent>,
  React.ComponentPropsWithoutRef<typeof TooltipPrimitive.Content>
<<<<<<< HEAD
>(({ className, sideOffset = 4, ...props }, ref) => (
  <TooltipPrimitive.Portal>
    <TooltipPrimitive.Content
      ref={ref}
      sideOffset={sideOffset}
      className={cn(
        "z-50 overflow-hidden rounded-md bg-gray-900 px-3 py-1.5 text-xs text-gray-50 animate-in fade-in-0 zoom-in-95 data-[state=closed]:animate-out data-[state=closed]:fade-out-0 data-[state=closed]:zoom-out-95 data-[side=bottom]:slide-in-from-top-2 data-[side=left]:slide-in-from-right-2 data-[side=right]:slide-in-from-left-2 data-[side=top]:slide-in-from-bottom-2 dark:bg-gray-50 dark:text-gray-900",
        className,
      )}
      {...props}
    />
  </TooltipPrimitive.Portal>
));
TooltipContent.displayName = TooltipPrimitive.Content.displayName;
=======
>(({ children, content, sideOffset = 4, className }, ref) => {
  const [open, setOpen] = React.useState(false);
  return (
    <TooltipProvider>
      <Tooltip open={open} onOpenChange={setOpen} delayDuration={0}>
        <TooltipTrigger asChild onClick={() => setOpen(!open)}>
          {children}
        </TooltipTrigger>
        <TooltipContent
          ref={ref}
          sideOffset={sideOffset}
          className={cn(
            "z-50 overflow-hidden rounded-md bg-gray-900 px-3 py-1.5 text-xs text-gray-50 animate-in fade-in-0 zoom-in-95 data-[state=closed]:animate-out data-[state=closed]:fade-out-0 data-[state=closed]:zoom-out-95 data-[side=bottom]:slide-in-from-top-2 data-[side=left]:slide-in-from-right-2 data-[side=right]:slide-in-from-left-2 data-[side=top]:slide-in-from-bottom-2 dark:bg-gray-50 dark:text-gray-900",
            className,
          )}
        >
          {content}
        </TooltipContent>
      </Tooltip>
    </TooltipProvider>
  );
});
>>>>>>> e34f178f

export {
  TooltipComponent,
  TooltipTrigger,
  TooltipContent,
  TooltipProvider,
  Tooltip,
};<|MERGE_RESOLUTION|>--- conflicted
+++ resolved
@@ -9,12 +9,9 @@
 
 const TooltipTrigger = TooltipPrimitive.Trigger;
 
-const TooltipContent = TooltipPrimitive.Content;
-
-const TooltipComponent = React.forwardRef<
-  React.ElementRef<typeof TooltipContent>,
+const TooltipContent = React.forwardRef<
+  React.ElementRef<typeof TooltipPrimitive.Content>,
   React.ComponentPropsWithoutRef<typeof TooltipPrimitive.Content>
-<<<<<<< HEAD
 >(({ className, sideOffset = 4, ...props }, ref) => (
   <TooltipPrimitive.Portal>
     <TooltipPrimitive.Content
@@ -29,7 +26,10 @@
   </TooltipPrimitive.Portal>
 ));
 TooltipContent.displayName = TooltipPrimitive.Content.displayName;
-=======
+
+const TooltipComponent = React.forwardRef<
+  React.ElementRef<typeof TooltipContent>,
+  React.ComponentPropsWithoutRef<typeof TooltipPrimitive.Content>
 >(({ children, content, sideOffset = 4, className }, ref) => {
   const [open, setOpen] = React.useState(false);
   return (
@@ -52,7 +52,6 @@
     </TooltipProvider>
   );
 });
->>>>>>> e34f178f
 
 export {
   TooltipComponent,
