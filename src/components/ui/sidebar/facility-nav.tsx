--- conflicted
+++ resolved
@@ -1,13 +1,10 @@
 import { TFunction } from "i18next";
 import { useTranslation } from "react-i18next";
 
-<<<<<<< HEAD
-import { NavMain, NavigationLink } from "@/components/ui/sidebar/nav-main";
-=======
 import CareIcon from "@/CAREUI/icons/CareIcon";
 
+import { NavigationLink } from "@/components/ui/sidebar/nav-main";
 import { NavMain } from "@/components/ui/sidebar/nav-main";
->>>>>>> 0c135565
 
 import { UserFacilityModel } from "@/components/Users/models";
 
@@ -16,18 +13,7 @@
 import { getPermissions } from "@/common/Permissions";
 
 import { usePermissions } from "@/context/PermissionContext";
-<<<<<<< HEAD
 import useCurrentFacility from "@/pages/Facility/utils/useCurrentFacility";
-=======
-
-export interface NavigationLink {
-  name: string;
-  url: string;
-  icon?: React.ReactNode;
-  visibility?: boolean;
-  children?: NavigationLink[];
-}
->>>>>>> 0c135565
 
 interface FacilityNavProps {
   selectedFacility: UserFacilityModel | null;
@@ -86,7 +72,7 @@
     {
       name: t("services"),
       url: `${baseUrl}/services`,
-      icon: "d-microscope",
+      icon: <CareIcon icon="d-microscope" />,
     },
     {
       name: t("resource"),
@@ -101,7 +87,7 @@
     {
       name: t("billing"),
       url: `${baseUrl}/billing`,
-      icon: "d-notice-board",
+      icon: <CareIcon icon="d-notice-board" />,
       children: [
         {
           name: t("accounts"),
