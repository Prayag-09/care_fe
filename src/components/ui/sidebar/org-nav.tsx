import { NavMain, NavigationLink } from "@/components/ui/sidebar/nav-main";

import { Organization } from "@/types/organization/organization";

<<<<<<< HEAD
=======
import { NavigationLink } from "./facility-nav";

>>>>>>> 893f06ac
interface OrgNavProps {
  organizations: Organization[];
}

function generateOrganizationLinks(
  organizations: Organization[],
): NavigationLink[] {
  return organizations.map((org) => ({
    name: org.name,
    url: `/organization/${org.id}`,
  }));
}

export function OrgNav({ organizations }: OrgNavProps) {
  return <NavMain links={generateOrganizationLinks(organizations)} />;
}<|MERGE_RESOLUTION|>--- conflicted
+++ resolved
@@ -1,15 +1,6 @@
 import { NavMain, NavigationLink } from "@/components/ui/sidebar/nav-main";
 
 import { Organization } from "@/types/organization/organization";
-
-<<<<<<< HEAD
-=======
-import { NavigationLink } from "./facility-nav";
-
->>>>>>> 893f06ac
-interface OrgNavProps {
-  organizations: Organization[];
-}
 
 function generateOrganizationLinks(
   organizations: Organization[],
@@ -20,6 +11,6 @@
   }));
 }
 
-export function OrgNav({ organizations }: OrgNavProps) {
+export function OrgNav({ organizations }: { organizations: Organization[] }) {
   return <NavMain links={generateOrganizationLinks(organizations)} />;
 }