import { TFunction } from "i18next";
import { useTranslation } from "react-i18next";

import { NavMain, NavigationLink } from "@/components/ui/sidebar/nav-main";
import { PatientSwitcher } from "@/components/ui/sidebar/patient-switcher";

import { usePatientContext } from "@/hooks/usePatientUser";

import { Patient } from "@/types/emr/newPatient";

<<<<<<< HEAD
=======
import { NavigationLink } from "./facility-nav";

>>>>>>> 0c135565
function generatePatientLinks(
  selectedUser: Patient | null,
  t: TFunction,
): NavigationLink[] {
  if (!selectedUser) return [];

  const { geo_organization } = selectedUser;
  let parentOrganization = geo_organization?.parent;
  while (parentOrganization?.parent) {
    if (parentOrganization.level_cache === 1) {
      break;
    }
    parentOrganization = parentOrganization.parent;
  }

  const queryParams = new URLSearchParams();

  if (parentOrganization) {
    queryParams.set("organization", String(parentOrganization?.id));
  }

  return [
    { name: t("appointments"), url: "/patient/home", icon: "d-calendar" },
    {
      name: t("nearby_facilities"),
      url: `/nearby_facilities/?${queryParams.toString()}`,
      icon: "d-hospital",
    },
  ];
}

export function PatientNav() {
  const { t } = useTranslation();
  const patientUserContext = usePatientContext();
  const selectedPatient = patientUserContext?.selectedPatient;

  return (
    <>
      <PatientSwitcher />
      <NavMain links={generatePatientLinks(selectedPatient, t)} />
    </>
  );
}<|MERGE_RESOLUTION|>--- conflicted
+++ resolved
@@ -1,5 +1,7 @@
 import { TFunction } from "i18next";
 import { useTranslation } from "react-i18next";
+
+import CareIcon from "@/CAREUI/icons/CareIcon";
 
 import { NavMain, NavigationLink } from "@/components/ui/sidebar/nav-main";
 import { PatientSwitcher } from "@/components/ui/sidebar/patient-switcher";
@@ -8,11 +10,6 @@
 
 import { Patient } from "@/types/emr/newPatient";
 
-<<<<<<< HEAD
-=======
-import { NavigationLink } from "./facility-nav";
-
->>>>>>> 0c135565
 function generatePatientLinks(
   selectedUser: Patient | null,
   t: TFunction,
@@ -35,11 +32,15 @@
   }
 
   return [
-    { name: t("appointments"), url: "/patient/home", icon: "d-calendar" },
+    {
+      name: t("appointments"),
+      url: "/patient/home",
+      icon: <CareIcon icon="d-calendar" />,
+    },
     {
       name: t("nearby_facilities"),
       url: `/nearby_facilities/?${queryParams.toString()}`,
-      icon: "d-hospital",
+      icon: <CareIcon icon="d-hospital" />,
     },
   ];
 }
