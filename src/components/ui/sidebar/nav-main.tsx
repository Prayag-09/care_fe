--- conflicted
+++ resolved
@@ -1,11 +1,8 @@
 import { ChevronRight } from "lucide-react";
 import { ActiveLink } from "raviger";
 import { useState } from "react";
-<<<<<<< HEAD
-=======
 
 import { cn } from "@/lib/utils";
->>>>>>> d1940c49
 
 import CareIcon, { IconName } from "@/CAREUI/icons/CareIcon";
 
@@ -34,28 +31,16 @@
 
 import { NavigationLink } from "./facility-nav";
 
-<<<<<<< HEAD
-=======
 const isChildActive = (link: NavigationLink) => {
   if (!link.children) return false;
   const currentPath = window.location.pathname;
   return link.children.some((child) => currentPath.startsWith(child.url));
 };
 
->>>>>>> d1940c49
 export function NavMain({ links }: { links: NavigationLink[] }) {
   const { state } = useSidebar();
   const isCollapsed = state === "collapsed";
 
-<<<<<<< HEAD
-  const isChildActive = (link: NavigationLink) => {
-    if (!link.children) return false;
-    const currentPath = window.location.pathname;
-    return link.children.some((child) => currentPath.startsWith(child.url));
-  };
-
-=======
->>>>>>> d1940c49
   return (
     <SidebarGroup>
       <SidebarMenu>
@@ -75,15 +60,11 @@
                   >
                     <SidebarMenuItem>
                       <CollapsibleTrigger asChild>
-<<<<<<< HEAD
-                        <SidebarMenuButton tooltip={link.name}>
-=======
                         <SidebarMenuButton
                           data-cy={`nav-${link.name.toLowerCase().replace(/\s+/g, "-")}`}
                           tooltip={link.name}
                           className="cursor-pointer hover:bg-gray-200 hover:text-green-700"
                         >
->>>>>>> d1940c49
                           {link.icon ? (
                             <CareIcon icon={link.icon as IconName} />
                           ) : (
@@ -104,10 +85,7 @@
                             <SidebarMenuSubItem key={subItem.name}>
                               <SidebarMenuSubButton
                                 asChild
-<<<<<<< HEAD
-=======
                                 data-cy={`nav-${subItem.name.toLowerCase().replace(/\s+/g, "-")}`}
->>>>>>> d1940c49
                                 className={
                                   "text-gray-600 transition font-normal hover:bg-gray-200 hover:text-green-700"
                                 }
@@ -172,16 +150,12 @@
   return (
     <Popover open={open} onOpenChange={setOpen}>
       <PopoverTrigger asChild>
-<<<<<<< HEAD
-        <SidebarMenuButton tooltip={link.name}>
-=======
         <SidebarMenuButton
           tooltip={link.name}
           className={cn("cursor-pointer", {
             "bg-gray-100 text-green-700 shadow": isChildActive(link),
           })}
         >
->>>>>>> d1940c49
           {link.icon ? (
             <CareIcon icon={link.icon as IconName} />
           ) : (
