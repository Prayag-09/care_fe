import React, {
  useCallback,
  useEffect,
  useMemo,
  useRef,
  useState,
} from "react";
import { useTranslation } from "react-i18next";

import { cn } from "@/lib/utils";

import CareIcon from "@/CAREUI/icons/CareIcon";

import { Button } from "@/components/ui/button";
import {
  Command,
  CommandGroup,
  CommandItem,
  CommandList,
} from "@/components/ui/command";
import { Input } from "@/components/ui/input";
import {
  Popover,
  PopoverContent,
  PopoverTrigger,
} from "@/components/ui/popover";

import { FieldError } from "@/components/Form/FieldValidators";
import PhoneNumberFormField from "@/components/Form/FormFields/PhoneNumberFormField";

interface SearchOption {
  key: string;
  label: string;
  type: "text" | "phone";
  placeholder: string;
  value: string;
  shortcutKey: string;
  component?: React.ComponentType<HTMLDivElement>;
}

interface SearchByMultipleFieldsProps {
  id: string;
  options: SearchOption[];
  onSearch: (key: string, value: string) => void;
  initialOptionIndex?: number;
  className?: string;
  inputClassName?: string;
  buttonClassName?: string;
  clearSearch?: { value: boolean; params?: string[] };
}

<<<<<<< HEAD
=======
type EventType = React.ChangeEvent<HTMLInputElement> | { value: string };

>>>>>>> cfa055d9
const SearchByMultipleFields: React.FC<SearchByMultipleFieldsProps> = ({
  id,
  options,
  onSearch,
  initialOptionIndex,
  className,
  inputClassName,
  buttonClassName,
  clearSearch,
}) => {
  const { t } = useTranslation();
  const [selectedOptionIndex, setSelectedOptionIndex] = useState(
    initialOptionIndex || 0,
  );
  const selectedOption = options[selectedOptionIndex];
  const [searchValue, setSearchValue] = useState(
    options[selectedOptionIndex].value || "",
  );
  const [open, setOpen] = useState(false);
  const inputRef = useRef<HTMLInputElement>(null);
  const [focusedIndex, setFocusedIndex] = useState(0);
  const [error, setError] = useState<string | undefined | boolean>();

  useEffect(() => {
    if (clearSearch?.value) {
      const clearinput = options
        .map((op) => op.key)
        .some((element) => clearSearch.params?.includes(element));
      clearinput ? setSearchValue("") : null;
      inputRef.current?.focus();
    }
  }, [clearSearch]);

  const handleOptionChange = useCallback(
    (index: number) => {
      setSelectedOptionIndex(index);
      const option = options[index];
      setSearchValue(option.value || "");
      setFocusedIndex(options.findIndex((op) => op.key === option.key));
      setOpen(false);
      inputRef.current?.focus();
      setError(false);
      onSearch(option.key, option.value);
    },
    [onSearch],
  );

  useEffect(() => {
    const handleKeyDown = (e: KeyboardEvent) => {
      if (
        e.key === "/" &&
        !(document.activeElement instanceof HTMLInputElement)
      ) {
        e.preventDefault();
        setOpen(true);
      }
      if (open) {
        if (e.key === "ArrowDown") {
          setFocusedIndex((prevIndex) =>
            prevIndex === options.length - 1 ? 0 : prevIndex + 1,
          );
        } else if (e.key === "ArrowUp") {
          setFocusedIndex((prevIndex) =>
            prevIndex === 0 ? options.length - 1 : prevIndex - 1,
          );
        } else if (e.key === "Enter") {
          handleOptionChange(focusedIndex);
        }

        if (e.key === "Escape") {
          inputRef.current?.focus();
          setOpen(false);
        }

        options.forEach((option, i) => {
          if (
            e.key.toLocaleLowerCase() ===
              option.shortcutKey.toLocaleLowerCase() &&
            open
          ) {
            e.preventDefault();
            handleOptionChange(i);
          }
        });
      }
    };

    document.addEventListener("keydown", handleKeyDown);
    return () => document.removeEventListener("keydown", handleKeyDown);
  }, [focusedIndex, open, handleOptionChange, options]);

  useEffect(() => {
    if (inputRef.current) {
      inputRef.current.focus();
    }
  }, [selectedOptionIndex]);

  useEffect(() => {
    const timeout = setTimeout(
      () =>
        selectedOption.value !== searchValue &&
        onSearch(selectedOption.key, searchValue),
      1000,
    );
    return () => clearTimeout(timeout);
  }, [searchValue]);

  const handleSearchChange = useCallback((event: EventType) => {
    const value = "target" in event ? event.target.value : event.value;
    setSearchValue(value);
  }, []);

  const renderSearchInput = useMemo(() => {
    const commonProps = {
      ref: inputRef,
      value: searchValue,
<<<<<<< HEAD
      onChange: (e: any) =>
        handleSearchChange(e.target ? e.target.value : e.value),
=======
      onChange: handleSearchChange,
>>>>>>> cfa055d9
      className: cn(
        "flex-grow border-none shadow-none focus-visible:ring-0 h-10",
        inputClassName,
      ),
    } as const;

    switch (selectedOption.type) {
      case "phone":
        return (
          <PhoneNumberFormField
            id={id}
            name={selectedOption.key}
            placeholder={t(selectedOption.placeholder)}
            types={["mobile", "landline"]}
            {...commonProps}
            errorClassName="hidden"
            hideHelp={true}
            onError={(error: FieldError) => setError(error)}
          />
        );
      default:
        return (
          <Input
            id={id}
            type="text"
            placeholder={t(selectedOption.placeholder)}
            {...commonProps}
          />
        );
    }
  }, [selectedOption, searchValue, handleSearchChange, t, inputClassName]);

  return (
    <div
      className={cn(
        "border rounded-lg border-gray-200 bg-white shadow",
        className,
      )}
    >
      <div
        role="searchbox"
        aria-expanded={open}
        aria-controls="search-options"
        aria-haspopup="listbox"
        className="flex items-center rounded-t-lg"
      >
        <Popover open={open} onOpenChange={setOpen}>
          <PopoverTrigger asChild>
            <Button
              variant="ghost"
              className="focus:ring-0 px-2 ml-1"
              size="sm"
              onClick={() => setOpen(true)}
            >
              <CareIcon icon="l-search" className="mr-2 text-base" />/
            </Button>
          </PopoverTrigger>
          <PopoverContent className="w-[250px] p-0">
            <Command>
              <CommandList>
                <CommandGroup>
                  {options.map((option, index) => (
                    <CommandItem
                      key={option.key}
                      onSelect={() => handleOptionChange(index)}
                      className={cn({
                        "bg-gray-100": focusedIndex === index,
                        "hover:bg-secondary-100": true,
                      })}
                    >
                      <CareIcon icon="l-search" className="mr-2 h-4 w-4" />
                      <span className="flex-1">{t(option.key)}</span>
                      <kbd className="ml-auto text-xs text-gray-400">
                        {option.label.charAt(0).toUpperCase()}
                      </kbd>
                    </CommandItem>
                  ))}
                </CommandGroup>
              </CommandList>
            </Command>
          </PopoverContent>
        </Popover>
        {renderSearchInput}
      </div>
      {error && (
        <div className="error-text px-2 mb-1 text-xs font-medium tracking-wide text-danger-500 transition-opacity duration-300">
          {t("invalid_phone_number")}
        </div>
      )}
      <div className="flex flex-wrap gap-2 rounded-b-lg bg-gray-50 border-t border-t-gray-100 p-2">
        {options.map((option, i) => (
          <Button
            key={option.key}
            onClick={() => handleOptionChange(i)}
            variant="outline"
            size="xs"
            data-test-id={id + "__" + option.key}
            className={cn(
              selectedOption.key === option.key
                ? "bg-primary-100 text-primary-700 hover:bg-primary-200 border-primary-400"
                : "bg-gray-100 text-gray-700 hover:bg-gray-200",
              buttonClassName,
            )}
          >
            {t(option.key)}
          </Button>
        ))}
      </div>
    </div>
  );
};

export default SearchByMultipleFields;<|MERGE_RESOLUTION|>--- conflicted
+++ resolved
@@ -49,11 +49,8 @@
   clearSearch?: { value: boolean; params?: string[] };
 }
 
-<<<<<<< HEAD
-=======
 type EventType = React.ChangeEvent<HTMLInputElement> | { value: string };
 
->>>>>>> cfa055d9
 const SearchByMultipleFields: React.FC<SearchByMultipleFieldsProps> = ({
   id,
   options,
@@ -170,12 +167,7 @@
     const commonProps = {
       ref: inputRef,
       value: searchValue,
-<<<<<<< HEAD
-      onChange: (e: any) =>
-        handleSearchChange(e.target ? e.target.value : e.value),
-=======
       onChange: handleSearchChange,
->>>>>>> cfa055d9
       className: cn(
         "flex-grow border-none shadow-none focus-visible:ring-0 h-10",
         inputClassName,
