import { useQuery } from "@tanstack/react-query";
import { navigate } from "raviger";
import { useTranslation } from "react-i18next";

import CareIcon from "@/CAREUI/icons/CareIcon";

import { Badge } from "@/components/ui/badge";
import { Button } from "@/components/ui/button";
import { Card, CardContent, CardHeader, CardTitle } from "@/components/ui/card";
import { Separator } from "@/components/ui/separator";

import Loading from "@/components/Common/Loading";
import Page from "@/components/Common/Page";
import { FacilityModel } from "@/components/Facility/models";
import CommentSection from "@/components/Resource/ResourceCommentSection";

import { RESOURCE_CATEGORY_CHOICES } from "@/common/constants";

import routes from "@/Utils/request/api";
import query from "@/Utils/request/query";
import { formatDateTime, formatName } from "@/Utils/utils";
<<<<<<< HEAD
import { PatientModel } from "@/types/emr/patient/patient";
=======
import { Patient } from "@/types/emr/patient";
>>>>>>> c5cfad94

function PatientCard({ patient }: { patient: Patient }) {
  const { t } = useTranslation();
  return (
    <Card>
      <CardHeader>
        <div className="flex items-center gap-2">
          <CareIcon icon="l-user" className="text-lg text-blue-700" />
          <CardTitle className="text-lg">
            {t("linked_patient_details")}
          </CardTitle>
        </div>
      </CardHeader>
      <CardContent className="space-y-6">
        <div className="grid gap-4 md:grid-cols-2">
          <div className="space-y-1">
            <p className="text-sm font-medium">{t("name")}</p>
            <p className="text-sm text-gray-500">{patient.name}</p>
          </div>

          <div className="space-y-1">
            <p className="text-sm font-medium">{t("phone")}</p>
            {patient.phone_number ? (
              <div className="flex items-center gap-2">
                <a
                  href={`tel:${patient.phone_number}`}
                  className="text-sm text-primary hover:underline"
                >
                  {patient.phone_number}
                </a>
                <a
                  href={`https://wa.me/${patient.phone_number?.replace(/\D+/g, "")}`}
                  target="_blank"
                  rel="noreferrer"
                  className="text-sm text-sky-600 hover:text-sky-700"
                >
                  <CareIcon icon="l-whatsapp" className="text-lg" />
                </a>
              </div>
            ) : (
              <p className="text-sm text-gray-500">--</p>
            )}
          </div>
          <div className="space-y-1 md:col-span-2">
            <p className="text-sm font-medium">{t("address")}</p>
            <p className="text-sm text-gray-500 whitespace-pre-wrap">
              {[patient.address].filter(Boolean).join(", ") || "--"}
            </p>
          </div>
        </div>
      </CardContent>
    </Card>
  );
}

function FacilityCard({
  title,
  facilityData,
}: {
  title: string;
  facilityData: FacilityModel;
}) {
  const { t } = useTranslation();
  return (
    <Card>
      <CardHeader>
        <CardTitle className="text-lg font-semibold">{title}</CardTitle>
      </CardHeader>
      <CardContent className="space-y-4">
        <div className="grid grid-cols-2 gap-4">
          <div className="space-y-1">
            <p className="text-sm font-medium">{t("name")}</p>
            <p className="text-sm text-gray-500">
              {facilityData?.name || "--"}
            </p>
          </div>
        </div>
      </CardContent>
    </Card>
  );
}

export default function ResourceDetails({
  id,
  facilityId,
}: {
  id: string;
  facilityId: string;
}) {
  const { t } = useTranslation();

  const { data, isLoading } = useQuery({
    queryKey: ["resource_request", id],
    queryFn: query(routes.getResourceDetails, {
      pathParams: { id },
    }),
  });

  if (isLoading || !data) {
    return <Loading />;
  }

  return (
    <Page title={t("request_details")}>
      <div className="max-w-7xl space-y-6 p-4 md:p-6">
        {/* Action Buttons */}
        <div className="flex items-center justify-between">
          <div className="flex flex-wrap gap-2 w-full">
            <Button
              onClick={() =>
                navigate(`/facility/${facilityId}/resource/${id}/print`)
              }
              className="w-full sm:w-auto"
            >
              <CareIcon icon="l-file-alt" className="mr-2 size-4" />
              {t("request_letter")}
            </Button>
            <Button
              variant="outline"
              className="w-full sm:w-auto"
              onClick={() =>
                navigate(`/facility/${facilityId}/resource/${id}/update`)
              }
              data-cy="update-status-button"
            >
              <CareIcon icon="l-pen" className="mr-2 size-4" />
              {t("update_status")}
            </Button>
          </div>
        </div>

        {/* Main Details */}
        <Card>
          <CardHeader>
            <div className="flex items-center justify-between">
              <CardTitle className="text-xl">{data.title}</CardTitle>
              <Badge variant={data.emergency ? "destructive" : "secondary"}>
                {data.emergency ? t("emergency") : t("REGULAR")}
              </Badge>
            </div>
          </CardHeader>
          <CardContent className="space-y-6">
            <div className="grid gap-4 md:grid-cols-2">
              <div className="space-y-1">
                <p className="text-sm font-medium">{t("status")}</p>
                <Badge>
                  {t(`resource_status__${data.status.toLowerCase()}`)}
                </Badge>
              </div>
              <div className="space-y-1">
                <p className="text-sm font-medium">{t("category")}</p>
                <p className="text-sm text-gray-500">
                  {RESOURCE_CATEGORY_CHOICES.find(
                    (item) => item.id === data.category,
                  )?.text || "--"}
                </p>
              </div>
              <div className="space-y-1">
                <p className="text-sm font-medium">{t("contact_person")}</p>
                <p className="text-sm text-gray-500">
                  {data.referring_facility_contact_name || "--"}
                </p>
              </div>
              <div className="space-y-1">
                <p className="text-sm font-medium">{t("contact_number")}</p>
                {data.referring_facility_contact_number ? (
                  <div className="flex items-center gap-2">
                    <a
                      href={`tel:${data.referring_facility_contact_number}`}
                      className="text-sm text-primary hover:underline"
                    >
                      {data.referring_facility_contact_number}
                    </a>
                    <a
                      href={`https://wa.me/${data.referring_facility_contact_number?.replace(/\D+/g, "")}`}
                      target="_blank"
                      rel="noreferrer"
                      className="text-sky-600 hover:text-sky-700"
                    >
                      <CareIcon icon="l-whatsapp" className="text-lg" />
                    </a>
                  </div>
                ) : (
                  <p className="text-sm text-gray-500">--</p>
                )}
              </div>
            </div>

            <Separator />

            <div className="space-y-2">
              <p className="text-sm font-medium">{t("reason")}</p>
              <p className="text-sm text-gray-500 whitespace-pre-wrap">
                {data.reason || "--"}
              </p>
            </div>
          </CardContent>
        </Card>

        {/* Patient Details */}
        {data.related_patient && <PatientCard patient={data.related_patient} />}

        {/* Facilities */}
        <div className="grid gap-6 md:grid-cols-2">
          <FacilityCard
            title={t("origin_facility")}
            facilityData={data.origin_facility}
          />
          {data.assigned_facility && (
            <FacilityCard
              title={t("assigned_facility")}
              facilityData={data.assigned_facility}
            />
          )}
        </div>

        {/* Audit Info */}
        <Card>
          <CardHeader>
            <CardTitle className="text-lg">{t("audit_information")}</CardTitle>
          </CardHeader>
          <CardContent>
            <div className="grid gap-4 md:grid-cols-2">
              {data.created_by && (
                <div className="space-y-1">
                  <p className="text-sm font-medium">{t("created_by")}</p>
                  <p className="text-sm text-gray-500">
                    {formatName(data.created_by)}
                  </p>
                  <p className="text-xs text-gray-500">
                    {formatDateTime(data.created_date)}
                  </p>
                </div>
              )}
              <div className="space-y-1">
                <p className="text-sm font-medium">{t("last_modified_by")}</p>
                <p className="text-sm text-gray-500">
                  {formatName(data.updated_by)}
                </p>
                <p className="text-xs text-gray-500">
                  {formatDateTime(data.modified_date)}
                </p>
              </div>
            </div>
          </CardContent>
        </Card>

        {/* Comments Section */}
        <Card>
          <CardHeader>
            <CardTitle className="text-lg">{t("comments")}</CardTitle>
          </CardHeader>
          <CardContent>
            <CommentSection id={id} />
          </CardContent>
        </Card>
      </div>
    </Page>
  );
}<|MERGE_RESOLUTION|>--- conflicted
+++ resolved
@@ -19,11 +19,7 @@
 import routes from "@/Utils/request/api";
 import query from "@/Utils/request/query";
 import { formatDateTime, formatName } from "@/Utils/utils";
-<<<<<<< HEAD
-import { PatientModel } from "@/types/emr/patient/patient";
-=======
-import { Patient } from "@/types/emr/patient";
->>>>>>> c5cfad94
+import { Patient } from "@/types/emr/patient/patient";
 
 function PatientCard({ patient }: { patient: Patient }) {
   const { t } = useTranslation();
