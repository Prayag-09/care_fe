import { Link, navigate } from "raviger";
import { useState } from "react";
import { useTranslation } from "react-i18next";

import Loading from "@/components/Common/Loading";
import Page from "@/components/Common/Page";
import { userChildProps } from "@/components/Common/UserColumns";
import ErrorPage from "@/components/ErrorPages/DefaultErrorPage";
import LinkedFacilitiesTab from "@/components/Users/LinkedFacilitiesTab";
import LinkedSkillsTab from "@/components/Users/LinkedSkillsTab";
import UserAvailabilityTab from "@/components/Users/UserAvailabilityTab";
import UserBanner from "@/components/Users/UserBanner";
import UserSummaryTab from "@/components/Users/UserSummary";
import { UserModel } from "@/components/Users/models";

import useAuthUser from "@/hooks/useAuthUser";

import * as Notification from "@/Utils/Notifications";
import { editUserPermissions } from "@/Utils/permissions";
import routes from "@/Utils/request/api";
import useTanStackQueryInstead from "@/Utils/request/useQuery";
import { classNames, formatName, keysOf } from "@/Utils/utils";

export interface UserHomeProps {
  username?: string;
  tab: string;
  facilityId?: string;
}
export interface TabChildProp {
  body: (childProps: userChildProps) => JSX.Element | undefined;
  hidden?: boolean;
}

export default function UserHome(props: UserHomeProps) {
  const { tab } = props;
  let { username } = props;
  const [userData, setUserData] = useState<UserModel>();
  const { t } = useTranslation();
  const authUser = useAuthUser();
  if (!username) {
    username = authUser.username;
  }
  const loggedInUser = username === authUser.username;
  const urlPrefix = loggedInUser ? "/user" : `/users/${username}`;

  const { loading, refetch: refetchUserDetails } = useTanStackQueryInstead(
    routes.getUserDetails,
    {
      pathParams: {
        username: username,
      },
      onResponse: ({ res, data, error }) => {
        if (res?.status === 200 && data) {
          setUserData(data);
        } else if (res?.status === 400) {
          navigate("/users");
        } else if (error) {
          Notification.Error({
            msg: "Error while fetching user details: " + (error?.message || ""),
          });
        }
      },
    },
  );

  if (loading || !userData) {
    return <Loading />;
  }

  const editPermissions = editUserPermissions(authUser, userData);

  const TABS = {
    PROFILE: {
      body: UserSummaryTab,
      hidden: false,
    },
    SKILLS: {
      body: LinkedSkillsTab,
      hidden: !editPermissions,
    },
    FACILITIES: {
      body: LinkedFacilitiesTab,
      hidden: !editPermissions,
    },
    AVAILABILITY: {
      body: UserAvailabilityTab,
      hidden: !editPermissions || !props.facilityId,
    },
  } satisfies Record<string, TabChildProp>;

  const normalizedTab = tab.toUpperCase();
  const isValidTab = (tab: string): tab is keyof typeof TABS =>
    Object.keys(TABS).includes(tab as keyof typeof TABS);
  const currentTab = isValidTab(normalizedTab) ? normalizedTab : undefined;

  if (!currentTab) {
    return <ErrorPage />;
  }

  const SelectedTab = TABS[currentTab].body;

  return (
    <>
      <Page
        title={formatName(userData) || userData.username || t("manage_user")}
        crumbsReplacements={
          loggedInUser
            ? { [username]: { name: "Profile" } }
            : { [username]: { name: username } }
        }
        focusOnLoad={true}
        backUrl="/users"
        hideTitleOnPage
      >
        {
          <>
            <UserBanner userData={userData} />
            <div className="mt-4 w-full border-b-2 border-secondary-200">
              <div className="overflow-x-auto sm:flex sm:items-baseline">
                <div className="mt-4 sm:mt-0">
                  <nav
                    className="flex space-x-6 overflow-x-auto"
                    id="usermanagement_tab_nav"
                  >
                    {keysOf(TABS)
                      .filter((p) => !TABS[p].hidden)
                      .map((p) => {
                        return (
                          <Link
                            key={p}
                            className={classNames(
                              "min-w-max-content cursor-pointer whitespace-nowrap text-sm font-semibold capitalize",
                              currentTab === p
                                ? "border-b-2 border-primary-500 text-primary-600 hover:border-secondary-300"
                                : "text-secondary-700 hover:text-secondary-700",
                            )}
<<<<<<< HEAD
                            href={`/facility/${props.facilityId}/users/${username}/${p.toLocaleLowerCase()}`}
=======
                            href={`${urlPrefix}/${p.toLocaleLowerCase()}`}
>>>>>>> e34f178f
                          >
                            <div className="px-3 py-1.5" id={p.toLowerCase()}>
                              {t(`USERMANAGEMENT_TAB__${p}`)}
                            </div>
                          </Link>
                        );
                      })}
                  </nav>
                </div>
              </div>
            </div>
            <SelectedTab
              userData={userData}
              username={username}
              {...props}
              refetchUserData={refetchUserDetails}
            />
          </>
        }
      </Page>
    </>
  );
}<|MERGE_RESOLUTION|>--- conflicted
+++ resolved
@@ -41,7 +41,6 @@
     username = authUser.username;
   }
   const loggedInUser = username === authUser.username;
-  const urlPrefix = loggedInUser ? "/user" : `/users/${username}`;
 
   const { loading, refetch: refetchUserDetails } = useTanStackQueryInstead(
     routes.getUserDetails,
@@ -134,11 +133,7 @@
                                 ? "border-b-2 border-primary-500 text-primary-600 hover:border-secondary-300"
                                 : "text-secondary-700 hover:text-secondary-700",
                             )}
-<<<<<<< HEAD
                             href={`/facility/${props.facilityId}/users/${username}/${p.toLocaleLowerCase()}`}
-=======
-                            href={`${urlPrefix}/${p.toLocaleLowerCase()}`}
->>>>>>> e34f178f
                           >
                             <div className="px-3 py-1.5" id={p.toLowerCase()}>
                               {t(`USERMANAGEMENT_TAB__${p}`)}
