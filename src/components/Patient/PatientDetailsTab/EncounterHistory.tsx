<<<<<<< HEAD
import { Link } from "raviger";
import React, { useEffect, useState } from "react";
=======
import React from "react";
>>>>>>> ba80ea90
import { useTranslation } from "react-i18next";

import CareIcon from "@/CAREUI/icons/CareIcon";
import PaginatedList from "@/CAREUI/misc/PaginatedList";

import { Button } from "@/components/ui/button";

import CircularProgress from "@/components/Common/CircularProgress";
import { ConsultationCard } from "@/components/Facility/ConsultationCard";
import { ConsultationModel } from "@/components/Facility/models";
import { PatientProps } from "@/components/Patient/PatientDetailsTab";

import routes from "@/Utils/request/api";

const EncounterHistory = (props: PatientProps) => {
  const { patientData, id, refetch } = props;

  const { t } = useTranslation();

  return (
    <PaginatedList
      route={routes.getConsultationList}
      query={{ patient: id }}
      perPage={5}
    >
      {(_) => (
        <div className="mt-8">
          <PaginatedList.WhenLoading>
            <CircularProgress />
          </PaginatedList.WhenLoading>
          <PaginatedList.WhenEmpty className="py-2">
            <div className="h-full space-y-2 rounded-lg bg-white px-7 py-12 border border-secondary-300">
              <div className="flex w-full items-center justify-center text-lg text-secondary-600">
                {t("no_consultation_history")}
              </div>
              <div className="flex w-full items-center justify-center pt-4">
                <Button variant="outline_primary" asChild>
                  <Link
                    href={`/facility/${facilityId}/patient/${id}/consultation`}
                  >
                    <span className="flex w-full items-center justify-start gap-2">
                      <CareIcon icon="l-chat-bubble-user" className="text-xl" />
                      {t("add_consultation")}
                    </span>
                  </Link>
                </Button>
              </div>
            </div>
          </PaginatedList.WhenEmpty>
          <PaginatedList.Items<ConsultationModel>>
            {(item) => (
              <ConsultationCard
                itemData={item}
                isLastConsultation={
                  !!patientData.last_consultation &&
                  item.id === patientData.last_consultation.id
                }
                refetch={refetch}
              />
            )}
          </PaginatedList.Items>
          <div className="flex w-full items-center justify-center">
            <PaginatedList.Paginator hideIfSinglePage />
          </div>
        </div>
      )}
    </PaginatedList>
  );
};

export default EncounterHistory;<|MERGE_RESOLUTION|>--- conflicted
+++ resolved
@@ -1,9 +1,4 @@
-<<<<<<< HEAD
 import { Link } from "raviger";
-import React, { useEffect, useState } from "react";
-=======
-import React from "react";
->>>>>>> ba80ea90
 import { useTranslation } from "react-i18next";
 
 import CareIcon from "@/CAREUI/icons/CareIcon";
@@ -19,7 +14,7 @@
 import routes from "@/Utils/request/api";
 
 const EncounterHistory = (props: PatientProps) => {
-  const { patientData, id, refetch } = props;
+  const { patientData, id, refetch, facilityId } = props;
 
   const { t } = useTranslation();
 
