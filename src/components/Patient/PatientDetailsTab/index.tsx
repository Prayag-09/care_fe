import { PatientModel } from "../models";
import { Demography } from "./Demography";
import EncounterHistory from "./EncounterHistory";
import { HealthProfileSummary } from "./HealthProfileSummary";
import { ImmunisationRecords } from "./ImmunisationRecords";
import PatientNotes from "./Notes";
<<<<<<< HEAD
import { ResourceRequests } from "./ResourceRequests";
import { SampleTestHistory } from "./SampleTestHistory";
=======
>>>>>>> f82dfa8c
import ShiftingHistory from "./ShiftingHistory";

export interface PatientProps {
  facilityId: string;
  id: string;
  patientData: PatientModel;
}

export const patientTabs = [
  {
    route: "demography",
    component: Demography,
  },
  {
    route: "encounters",
    component: EncounterHistory,
  },
  {
    route: "health-profile",
    component: HealthProfileSummary,
  },
  {
    route: "immunisation-records",
    component: ImmunisationRecords,
  },
  {
    route: "shift",
    component: ShiftingHistory,
  },
  {
<<<<<<< HEAD
    route: "request-sample-test",
    component: SampleTestHistory,
  },
  {
    route: "resource-requests",
    component: ResourceRequests,
  },
  {
=======
>>>>>>> f82dfa8c
    route: "patient-notes",
    component: PatientNotes,
  },
];<|MERGE_RESOLUTION|>--- conflicted
+++ resolved
@@ -4,11 +4,7 @@
 import { HealthProfileSummary } from "./HealthProfileSummary";
 import { ImmunisationRecords } from "./ImmunisationRecords";
 import PatientNotes from "./Notes";
-<<<<<<< HEAD
 import { ResourceRequests } from "./ResourceRequests";
-import { SampleTestHistory } from "./SampleTestHistory";
-=======
->>>>>>> f82dfa8c
 import ShiftingHistory from "./ShiftingHistory";
 
 export interface PatientProps {
@@ -39,17 +35,10 @@
     component: ShiftingHistory,
   },
   {
-<<<<<<< HEAD
-    route: "request-sample-test",
-    component: SampleTestHistory,
-  },
-  {
     route: "resource-requests",
     component: ResourceRequests,
   },
   {
-=======
->>>>>>> f82dfa8c
     route: "patient-notes",
     component: PatientNotes,
   },
