import { useQuery } from "@tanstack/react-query";
import { Link } from "raviger";
import { useEffect } from "react";
import { useTranslation } from "react-i18next";
import { toast } from "sonner";

import CareIcon from "@/CAREUI/icons/CareIcon";

import { Badge } from "@/components/ui/badge";
import { Button } from "@/components/ui/button";
import {
  Table,
  TableBody,
  TableCell,
  TableHead,
  TableHeader,
  TableRow,
} from "@/components/ui/table";

import { Avatar } from "@/components/Common/Avatar";
import { PatientProps } from "@/components/Patient/PatientDetailsTab";

import useAppHistory from "@/hooks/useAppHistory";

import { getPermissions } from "@/common/Permissions";

import query from "@/Utils/request/query";
import { formatDateTime, formatName } from "@/Utils/utils";
import { usePermissions } from "@/context/PermissionContext";
import { APPOINTMENT_STATUS_COLORS } from "@/types/scheduling/schedule";
import scheduleApis from "@/types/scheduling/scheduleApi";

export const Appointments = (props: PatientProps) => {
  const { patientData, facilityId } = props;
  const patientId = patientData.id;
  const { t } = useTranslation();
  const { hasPermission } = usePermissions();
  const { canViewAppointments, canCreateAppointment } = getPermissions(
    hasPermission,
    patientData.permissions,
  );
  const { goBack } = useAppHistory();

  const { data, isLoading } = useQuery({
    queryKey: ["patient-appointments", patientId],
    queryFn: query(
      facilityId
        ? scheduleApis.appointments.list
        : scheduleApis.appointments.getAppointments,
      {
<<<<<<< HEAD
        pathParams: { facilityId: facilityId ?? "", patientId },
        queryParams: { patient: patientId, limit: 100 },
=======
        pathParams: {
          facility_id: facilityId ?? "",
          patient_id: patientId,
        },
        queryParams: {
          patient: patientId,
          limit: 100,
          ordering: "-token_slot__start_datetime",
        },
>>>>>>> d9cb1d12
      },
    ),
  });

  useEffect(() => {
    if (!canViewAppointments) {
      toast.error(t("no_permission_to_view_page"));
      goBack(`/facility/${facilityId}/patient/${patientId}`);
    }
    // eslint-disable-next-line react-hooks/exhaustive-deps
  }, [canViewAppointments]);

  const appointments = data?.results;

  return (
    <div className="mt-4 px-3 md:px-0">
      <div className="flex flex-col sm:flex-row justify-between items-start sm:items-center mb-4 space-y-2 sm:space-y-0">
        <h2 className="text-2xl font-semibold leading-tight text-center sm:text-left">
          {t("appointments")}
        </h2>
        {canCreateAppointment && facilityId && (
          <Button variant="outline_primary" asChild>
            <Link
              href={`/facility/${facilityId}/patient/${patientId}/book-appointment`}
              className="flex items-center justify-center w-full sm:w-auto"
            >
              <CareIcon icon="l-plus" className="mr-2" />
              {t("schedule_appointment")}
            </Link>
          </Button>
        )}
      </div>

      <div className="rounded-lg border border-gray-200 bg-white">
        <Table>
          <TableHeader>
            <TableRow>
              <TableHead>{t("appointment_type")}</TableHead>
              <TableHead>{t("date_and_time")}</TableHead>
              <TableHead>{t("booked_by")}</TableHead>
              <TableHead>{t("status")}</TableHead>
              {facilityId && (
                <TableHead className="text-right">{t("actions")}</TableHead>
              )}
            </TableRow>
          </TableHeader>
          <TableBody>
            {isLoading ? (
              <TableRow>
                <TableCell colSpan={5} className="text-center py-4">
                  {t("loading")}
                </TableCell>
              </TableRow>
            ) : appointments && appointments.length ? (
              appointments.map((appointment) => (
                <TableRow key={appointment.id}>
                  <TableCell className="font-medium">
                    {appointment.token_slot.availability.name}
                  </TableCell>
                  <TableCell>
                    {formatDateTime(appointment.token_slot.start_datetime)}
                  </TableCell>
                  <TableCell>
                    {appointment.booked_by ? (
                      <div className="flex items-center gap-2">
                        <Avatar
                          imageUrl={appointment.booked_by?.profile_picture_url}
                          name={formatName(appointment.booked_by, true)}
                          className="size-6 rounded-full"
                        />
                        <span>{formatName(appointment.booked_by)}</span>
                      </div>
                    ) : (
                      <span className="text-gray-500">{t("self_booked")}</span>
                    )}
                  </TableCell>
                  <TableCell>
                    <Badge
                      variant={APPOINTMENT_STATUS_COLORS[appointment.status]}
                    >
                      {t(appointment.status)}
                    </Badge>
                  </TableCell>
                  {facilityId && (
                    <TableCell className="text-right">
                      <Button variant="outline" size="sm" asChild>
                        <Link
                          href={`/facility/${facilityId}/patient/${patientData.id}/appointments/${appointment.id}`}
                        >
                          <CareIcon icon="l-eye" className="mr-1" />
                          {t("view")}
                        </Link>
                      </Button>
                    </TableCell>
                  )}
                </TableRow>
              ))
            ) : (
              <TableRow>
                <TableCell colSpan={5} className="text-center py-4">
                  {t("no_appointments")}
                </TableCell>
              </TableRow>
            )}
          </TableBody>
        </Table>
      </div>
    </div>
  );
};<|MERGE_RESOLUTION|>--- conflicted
+++ resolved
@@ -48,20 +48,12 @@
         ? scheduleApis.appointments.list
         : scheduleApis.appointments.getAppointments,
       {
-<<<<<<< HEAD
         pathParams: { facilityId: facilityId ?? "", patientId },
-        queryParams: { patient: patientId, limit: 100 },
-=======
-        pathParams: {
-          facility_id: facilityId ?? "",
-          patient_id: patientId,
-        },
         queryParams: {
           patient: patientId,
           limit: 100,
           ordering: "-token_slot__start_datetime",
         },
->>>>>>> d9cb1d12
       },
     ),
   });
