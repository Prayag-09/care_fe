import { useMutation, useQueryClient } from "@tanstack/react-query";
import {
  BedSingle,
  Building,
  ChevronDown,
  CircleCheck,
  CircleDashed,
  Clock,
  Droplet,
} from "lucide-react";
import { Link } from "raviger";
import { useTranslation } from "react-i18next";
import { toast } from "sonner";

import { cn } from "@/lib/utils";

import CareIcon from "@/CAREUI/icons/CareIcon";

import {
  AlertDialog,
  AlertDialogAction,
  AlertDialogCancel,
  AlertDialogContent,
  AlertDialogDescription,
  AlertDialogFooter,
  AlertDialogHeader,
  AlertDialogTitle,
  AlertDialogTrigger,
} from "@/components/ui/alert-dialog";
import { Badge } from "@/components/ui/badge";
import { Button, buttonVariants } from "@/components/ui/button";
import {
  DropdownMenu,
  DropdownMenuContent,
  DropdownMenuItem,
  DropdownMenuLabel,
  DropdownMenuTrigger,
} from "@/components/ui/dropdown-menu";
import {
  Popover,
  PopoverContent,
  PopoverTrigger,
} from "@/components/ui/popover";

import { Avatar } from "@/components/Common/Avatar";
import { LocationHistorySheet } from "@/components/Location/LocationHistorySheet";
import { LocationTree } from "@/components/Location/LocationTree";

import { PLUGIN_Component } from "@/PluginEngine";
import routes from "@/Utils/request/api";
import mutate from "@/Utils/request/mutate";
import { formatDateTime, formatPatientAge } from "@/Utils/utils";
import { Encounter, completedEncounterStatus } from "@/types/emr/encounter";
import { Patient } from "@/types/emr/newPatient";

import LinkDepartmentsSheet from "./LinkDepartmentsSheet";

export interface PatientInfoCardProps {
  patient: Patient;
  encounter: Encounter;
  fetchPatientData?: (state: { aborted: boolean }) => void;
}

export default function PatientInfoCard(props: PatientInfoCardProps) {
  const { patient, encounter } = props;
  const { t } = useTranslation();
  const queryClient = useQueryClient();

  const { mutate: updateEncounter } = useMutation({
    mutationFn: mutate(routes.encounter.update, {
      pathParams: { id: encounter.id },
    }),
    onSuccess: () => {
      toast.success(t("encounter_marked_as_complete"));
      queryClient.invalidateQueries({ queryKey: ["encounter", encounter.id] });
    },
    onError: () => {
      toast.error(t("error_updating_encounter"));
    },
  });

  const handleMarkAsComplete = () => {
    updateEncounter({
      ...encounter,
      status: "completed",
      organizations: encounter.organizations.map((org) => org.id),
      patient: encounter.patient.id,
      encounter_class: encounter.encounter_class,
      period: encounter.period,
      hospitalization: encounter.hospitalization,
      priority: encounter.priority,
      external_identifier: encounter.external_identifier,
      facility: encounter.facility.id,
    });
  };

  return (
    <>
      <section className="flex flex-col lg:flex-row">
        <div
          className="flex w-full flex-col bg-white px-4 pt-4 lg:flex-row"
          id="patient-infobadges"
        >
          <div className="flex justify-items-start gap-5 lg:justify-normal">
            <div className="flex flex-col items-start lg:items-center">
              <div className="w-16 min-w-16 bg-secondary-200 h-16 md:w-24 md:h-24 rounded">
                <Avatar name={patient.name} className="w-full h-full" />
              </div>
            </div>
            <div className="flex justify-center">
              <div
                className="mb-2 flex flex-col text-xl font-semibold capitalize lg:hidden"
                id="patient-name-consultation"
              >
                <Link
                  href={`/facility/${encounter.facility.id}/patient/${encounter.patient.id}`}
                  className="text-gray-950 font-semibold flex items-start gap-0.5"
                  id="patient-details"
                  data-cy="patient-details-button"
                >
                  {patient.name}
                  <CareIcon
                    icon="l-external-link-alt"
                    className="w-3 h-3 opacity-50 mt-1"
                  />
                </Link>
                <div className="mt-[6px] text-sm font-semibold text-secondary-600">
                  {formatPatientAge(patient, true)} •{" "}
                  {t(`GENDER__${patient.gender}`)}
                </div>
              </div>
            </div>
          </div>
          <div className="flex w-full flex-col items-center gap-4 space-y-2 lg:items-start lg:gap-0 lg:pl-2">
            <div className="w-full flex flex-col flex-wrap justify-center lg:items-start lg:justify-normal">
              <div
                className="hidden flex-row text-xl font-semibold capitalize lg:flex"
                id="patient-name-consultation"
              >
                <Link
                  href={`/facility/${encounter.facility.id}/patient/${encounter.patient.id}`}
                  className="font-semibold flex items-center gap-1"
                  id="patient-details"
                  data-cy="patient-details-button"
                >
                  {patient.name}
                  <CareIcon
                    icon="l-external-link-alt"
                    className="w-4 h-4 opacity-70"
                  />
                </Link>
                <div className="ml-3 mr-2 mt-[6px] text-sm font-semibold text-secondary-600">
                  {formatPatientAge(patient, true)} •{" "}
                  {t(`GENDER__${patient.gender}`)}
                </div>
              </div>
              <div className="grid gap-4 grid-cols-3 mt-2 md:mt-0">
                <div className="flex flex-col space-y-1">
                  <span className="text-xs text-gray-500 font-medium">
                    {t("start_date")}
                  </span>
                  <span className="text-xs">
                    {props.encounter.period.start
                      ? formatDateTime(props.encounter.period.start)
                      : t("not_started")}
                  </span>
                </div>
                <div className="flex flex-col space-y-1">
                  <span className="text-xs text-gray-500 font-medium">
                    {t("end_date")}
                  </span>
                  <span className="text-xs">
                    {props.encounter.period.end
                      ? formatDateTime(props.encounter.period.end)
                      : t("ongoing")}
                  </span>
                </div>
                {props.encounter.external_identifier && (
                  <div className="flex flex-col space-y-1 col-span-1">
                    <span className="text-xs text-gray-500 font-medium">
                      {t("hospital_identifier")}
                    </span>
                    <span className="text-xs">
                      {props.encounter.external_identifier}
                    </span>
                  </div>
                )}
              </div>
              <div className="flex flex-wrap items-center gap-2 text-sm sm:flex-row mt-2">
                <div
                  className="flex w-full flex-wrap items-center justify-start gap-2 text-sm text-secondary-900 sm:flex-row sm:text-sm md:pr-10 lg:justify-normal"
                  id="patient-consultationbadges"
                >
                  <Popover>
                    <PopoverTrigger asChild>
                      <div>
                        <Badge
                          className="capitalize gap-1 py-1 px-2 cursor-pointer hover:bg-secondary-100"
                          variant="outline"
                          title={`Encounter Status: ${t(`encounter_status__${props.encounter.status}`)}`}
                        >
                          {completedEncounterStatus.includes(
                            props.encounter.status,
                          ) ? (
                            <CircleCheck
                              className="w-4 h-4 text-green-300"
                              fill="green"
                            />
                          ) : (
                            <CircleDashed className="w-4 h-4 text-yellow-500" />
                          )}
                          {t(`encounter_status__${props.encounter.status}`)}
                          <ChevronDown className="h-3 w-3 opacity-50" />
                        </Badge>
                      </div>
                    </PopoverTrigger>
                    <PopoverContent align={"start"} className="w-auto p-2">
                      <div className="space-y-2">
                        <h4 className="font-medium text-sm">
                          {t("status_history")}
                        </h4>
                        {encounter.status_history.history.map(
                          (history, index) => (
                            <div
                              key={index}
                              className="flex items-center gap-2 text-sm"
                            >
                              <span className="text-gray-500">
                                {formatDateTime(history.moved_at)}
                              </span>
                              <span className="font-medium">
                                {t(`encounter_status__${history.status}`)}
                              </span>
                            </div>
                          ),
                        )}
                      </div>
                    </PopoverContent>
                  </Popover>

                  <Popover>
                    <PopoverTrigger asChild>
                      <div>
                        <Badge
                          className="capitalize gap-1 py-1 px-2 cursor-pointer hover:bg-secondary-100"
                          variant="outline"
                          title={`Encounter Class: ${props.encounter.encounter_class}`}
                        >
                          <BedSingle
                            className="w-4 h-4 text-blue-400"
                            fill="#93C5FD"
                          />
                          {t(
                            `encounter_class__${props.encounter.encounter_class}`,
                          )}
                          <ChevronDown className="h-3 w-3 opacity-50" />
                        </Badge>
                      </div>
                    </PopoverTrigger>
                    <PopoverContent align={"end"} className="w-auto p-2">
                      <div className="space-y-2">
                        <h4 className="font-medium text-sm">
                          {t(`class_history`)}
                        </h4>
                        {encounter.encounter_class_history.history.map(
                          (history, index) => (
                            <div
                              key={index}
                              className="flex items-center gap-2 text-sm"
                            >
                              <span className="text-gray-500">
                                {formatDateTime(history.moved_at)}
                              </span>
                              <span className="font-medium">
                                {t(`encounter_class__${history.status}`)}
                              </span>
                            </div>
                          ),
                        )}
                      </div>
                    </PopoverContent>
                  </Popover>
                  <Badge
                    className="capitalize gap-1 py-1 px-2"
                    variant="outline"
                    title={`Priority: ${t(
                      `encounter_priority__${props.encounter.priority.toLowerCase()}`,
                    )}`}
                  >
                    <Clock className="w-4 h-4 text-yellow-500" />
                    {t(
                      `encounter_priority__${props.encounter.priority.toLowerCase()}`,
                    )}
                  </Badge>

                  {patient.blood_group && (
                    <Badge
                      className="capitalize gap-1 py-1 px-2"
                      variant="outline"
                      title={`Blood Group: ${patient.blood_group?.replace("_", " ")}`}
                    >
                      <Droplet className="w-4 h-4 text-red-300" fill="red" />
                      {patient.blood_group?.replace("_", " ")}
                    </Badge>
                  )}

                  {
                    // (encounter.status === "discharged" ||
                    //   encounter.status === "completed") &&
                    encounter.hospitalization?.discharge_disposition && (
                      <Badge
                        title={t("discharge_disposition")}
                        variant="outline"
                        className="gap-1"
                      >
                        <CareIcon
                          icon="l-signout"
                          className="w-4 h-4 text-blue-400"
                        />
                        {t(
                          `encounter_discharge_disposition__${encounter.hospitalization.discharge_disposition}`,
                        )}
                      </Badge>
                    )
                  }

                  <LinkDepartmentsSheet
                    entityType="encounter"
                    entityId={encounter.id}
                    currentOrganizations={encounter.organizations}
                    facilityId={encounter.facility.id}
                    trigger={
                      <div className="flex flex-wrap gap-2">
                        {encounter.organizations.map((org) => (
                          <Badge
                            key={org.id}
                            className="capitalize gap-1 py-1 px-2 cursor-pointer hover:bg-secondary-100"
                            variant="outline"
                            title={`Organization: ${org.name}${org.description ? ` - ${org.description}` : ""}`}
                          >
                            <Building className="w-4 h-4 text-blue-400" />
                            {org.name}
                          </Badge>
                        ))}
                        {encounter.organizations.length === 0 && (
                          <Badge
                            className="capitalize gap-1 py-1 px-2 cursor-pointer hover:bg-secondary-100"
                            variant="outline"
                          >
                            <Building className="w-4 h-4 text-blue-400" />
                            Add Organizations
                          </Badge>
                        )}
                      </div>
                    }
                  />
                  {props.encounter.current_location ? (
                    <Popover>
                      <PopoverTrigger asChild>
                        <div>
                          <Badge
                            className="capitalize gap-1 py-1 px-2 cursor-pointer hover:bg-secondary-100"
                            variant="outline"
                            title={`Current Location: ${props.encounter.current_location.name}`}
                          >
                            <CareIcon
                              icon="l-location-point"
                              className="h-4 w-4 text-green-600"
                            />
                            {props.encounter.current_location.name}
                            <ChevronDown className="h-3 w-3 opacity-50" />
                          </Badge>
                        </div>
                      </PopoverTrigger>
                      <PopoverContent align={"start"} className="w-auto p-2">
                        <div className="space-y-2 p-2 items-center">
                          <div className="flex items-center gap-8 justify-between">
                            <h4 className="font-medium text-sm">
                              {t("location")}
                            </h4>

                            <LocationHistorySheet
                              history={encounter.location_history}
                              trigger={
                                <div>
                                  <CareIcon
                                    icon="l-history"
                                    className="w-4 h-4 text-gray-700"
                                  />
                                  <Button
                                    variant="link"
                                    className="text-gray-950 underline pl-1 pr-0  font-semibold"
                                  >
                                    {t("history")}
                                  </Button>
                                </div>
                              }
                            />
                          </div>
                          <div className="border-b border-gray-200 my-2" />
                          <LocationTree
                            location={props.encounter.current_location}
                          />
                          <div className="border-b border-dashed border-gray-200 my-2" />
                          <Button
                            variant="outline"
                            className="border-gray-400 w-full"
                          >
                            <Link
                              href={`/facility/${props.encounter.facility.id}/patient/${props.patient.id}/encounter/${props.encounter.id}/questionnaire/location_association`}
                              className="text-sm text-gray-950 font-semibold"
                            >
                              {t("update_location")}
                            </Link>
                          </Button>
                        </div>
                      </PopoverContent>
                    </Popover>
                  ) : (
                    <Badge variant="outline">
                      <Link
                        href={`/facility/${props.encounter.facility.id}/patient/${props.patient.id}/encounter/${props.encounter.id}/questionnaire/location_association`}
                        className="flex items-center gap-1 text-gray-950 py-0.5"
                      >
                        <CareIcon
                          icon="l-location-point"
                          className="h-4 w-4 text-green-600"
                        />
                        {t("add_location")}
                      </Link>
                    </Badge>
                  )}
                </div>
              </div>
            </div>
          </div>
        </div>
        <div
          className="flex flex-col items-center justify-end gap-4 px-4 py-1 2xl:flex-row"
          id="consultation-buttons"
        >
          {!completedEncounterStatus.includes(encounter.status) && (
            <div
              className="flex w-full flex-col gap-3 lg:w-auto 2xl:flex-row"
              data-cy="update-encounter-button"
            >
<<<<<<< HEAD
              <DropdownMenu modal={false}>
                <DropdownMenuTrigger asChild>
                  <Button variant="primary">
                    {t("update")}
                    <ChevronDown className="ml-2 h-4 w-4" />
                  </Button>
                </DropdownMenuTrigger>
                <DropdownMenuContent align="end">
                  <DropdownMenuLabel>{t("actions")}</DropdownMenuLabel>
                  <DropdownMenuItem>
                    <Link
                      href={`/facility/${encounter.facility.id}/patient/${patient.id}/encounter/${encounter.id}/questionnaire/encounter`}
                      className="cursor-pointer text-gray-800"
                    >
                      {t("update_encounter")}
                    </Link>
                  </DropdownMenuItem>

                  <DropdownMenuItem>
                    <Link
                      href={`/facility/${encounter.facility.id}/patient/${patient.id}/encounter/${encounter.id}/treatment_summary`}
                      className="cursor-pointer text-gray-800"
                    >
                      {t("treatment_summary")}
                    </Link>
                  </DropdownMenuItem>
                  <DropdownMenuItem onClick={handleMarkAsComplete}>
                    {t("mark_as_complete")}
                  </DropdownMenuItem>
                  <PLUGIN_Component
                    __name="PatientInfoCardActions"
                    encounter={encounter}
                  />
                </DropdownMenuContent>
              </DropdownMenu>
=======
              <AlertDialog>
                <DropdownMenu modal={false}>
                  <DropdownMenuTrigger asChild>
                    <Button variant="primary">
                      {t("update")}
                      <ChevronDown className="ml-2 h-4 w-4" />
                    </Button>
                  </DropdownMenuTrigger>
                  <DropdownMenuContent align="end">
                    <DropdownMenuLabel>{t("actions")}</DropdownMenuLabel>
                    <AlertDialogTrigger asChild>
                      <DropdownMenuItem onSelect={(e) => e.preventDefault()}>
                        {t("mark_as_complete")}
                      </DropdownMenuItem>
                    </AlertDialogTrigger>
                    <PLUGIN_Component
                      __name="PatientInfoCardActions"
                      encounter={encounter}
                    />
                  </DropdownMenuContent>
                </DropdownMenu>
                <AlertDialogContent>
                  <AlertDialogHeader>
                    <AlertDialogTitle>{t("mark_as_complete")}</AlertDialogTitle>
                    <AlertDialogDescription>
                      {t("mark_encounter_as_complete_confirmation")}
                    </AlertDialogDescription>
                  </AlertDialogHeader>

                  <AlertDialogFooter>
                    <AlertDialogCancel>{t("cancel")}</AlertDialogCancel>

                    <AlertDialogAction
                      className={cn(buttonVariants({ variant: "primary" }))}
                      onClick={handleMarkAsComplete}
                      data-cy="mark-encounter-as-complete"
                    >
                      {t("mark_as_complete")}
                    </AlertDialogAction>
                  </AlertDialogFooter>
                </AlertDialogContent>
              </AlertDialog>
>>>>>>> af4e4c17
            </div>
          )}
        </div>
      </section>
    </>
  );
}<|MERGE_RESOLUTION|>--- conflicted
+++ resolved
@@ -444,43 +444,6 @@
               className="flex w-full flex-col gap-3 lg:w-auto 2xl:flex-row"
               data-cy="update-encounter-button"
             >
-<<<<<<< HEAD
-              <DropdownMenu modal={false}>
-                <DropdownMenuTrigger asChild>
-                  <Button variant="primary">
-                    {t("update")}
-                    <ChevronDown className="ml-2 h-4 w-4" />
-                  </Button>
-                </DropdownMenuTrigger>
-                <DropdownMenuContent align="end">
-                  <DropdownMenuLabel>{t("actions")}</DropdownMenuLabel>
-                  <DropdownMenuItem>
-                    <Link
-                      href={`/facility/${encounter.facility.id}/patient/${patient.id}/encounter/${encounter.id}/questionnaire/encounter`}
-                      className="cursor-pointer text-gray-800"
-                    >
-                      {t("update_encounter")}
-                    </Link>
-                  </DropdownMenuItem>
-
-                  <DropdownMenuItem>
-                    <Link
-                      href={`/facility/${encounter.facility.id}/patient/${patient.id}/encounter/${encounter.id}/treatment_summary`}
-                      className="cursor-pointer text-gray-800"
-                    >
-                      {t("treatment_summary")}
-                    </Link>
-                  </DropdownMenuItem>
-                  <DropdownMenuItem onClick={handleMarkAsComplete}>
-                    {t("mark_as_complete")}
-                  </DropdownMenuItem>
-                  <PLUGIN_Component
-                    __name="PatientInfoCardActions"
-                    encounter={encounter}
-                  />
-                </DropdownMenuContent>
-              </DropdownMenu>
-=======
               <AlertDialog>
                 <DropdownMenu modal={false}>
                   <DropdownMenuTrigger asChild>
@@ -491,6 +454,14 @@
                   </DropdownMenuTrigger>
                   <DropdownMenuContent align="end">
                     <DropdownMenuLabel>{t("actions")}</DropdownMenuLabel>
+                    <DropdownMenuItem>
+                      <Link
+                        href={`/facility/${encounter.facility.id}/patient/${patient.id}/encounter/${encounter.id}/treatment_summary`}
+                        className="cursor-pointer text-gray-800"
+                      >
+                        {t("treatment_summary")}
+                      </Link>
+                    </DropdownMenuItem>
                     <AlertDialogTrigger asChild>
                       <DropdownMenuItem onSelect={(e) => e.preventDefault()}>
                         {t("mark_as_complete")}
@@ -523,7 +494,6 @@
                   </AlertDialogFooter>
                 </AlertDialogContent>
               </AlertDialog>
->>>>>>> af4e4c17
             </div>
           )}
         </div>
