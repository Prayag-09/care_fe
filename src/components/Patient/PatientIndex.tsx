--- conflicted
+++ resolved
@@ -41,12 +41,8 @@
 import routes from "@/Utils/request/api";
 import query from "@/Utils/request/query";
 import { usePermissions } from "@/context/PermissionContext";
-<<<<<<< HEAD
 import useCurrentFacility from "@/pages/Facility/utils/useCurrentFacility";
-import { PartialPatientModel } from "@/types/emr/newPatient";
-=======
-import { PartialPatientModel } from "@/types/emr/patient";
->>>>>>> c5cfad94
+import { PartialPatientModel } from "@/types/emr/patient/patient";
 
 export default function PatientIndex({ facilityId }: { facilityId: string }) {
   const [{ phone_number: phoneNumber = "" }, setPhoneNumberQuery] =
