--- conflicted
+++ resolved
@@ -1,10 +1,4 @@
 import careConfig from "@careConfig";
-<<<<<<< HEAD
-import _ from "lodash";
-import { startCase, toLower } from "lodash-es";
-import { debounce } from "lodash-es";
-=======
->>>>>>> 05d89f4e
 import { navigate } from "raviger";
 import { useCallback, useEffect, useReducer, useRef, useState } from "react";
 import { useTranslation } from "react-i18next";
