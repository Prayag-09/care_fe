import { Link, navigate } from "raviger";
import { useEffect, useState } from "react";
import { useTranslation } from "react-i18next";

<<<<<<< HEAD
import { Button } from "@/components/ui/button";

=======
import Chip from "@/CAREUI/display/Chip";
import CareIcon from "@/CAREUI/icons/CareIcon";

import { Avatar } from "@/components/Common/Avatar";
import ButtonV2 from "@/components/Common/ButtonV2";
>>>>>>> ba80ea90
import ConfirmDialog from "@/components/Common/ConfirmDialog";
import Loading from "@/components/Common/Loading";
import Page from "@/components/Common/Page";
import UserAutocomplete from "@/components/Common/UserAutocompleteFormField";
import { patientTabs } from "@/components/Patient/PatientDetailsTab";
import { isPatientMandatoryDataFilled } from "@/components/Patient/Utils";
import {
  AssignedToObjectModel,
  PatientModel,
} from "@/components/Patient/models";
import { SkillModel, UserBareMinimum } from "@/components/Users/models";

import useAuthUser from "@/hooks/useAuthUser";

import {
  DISCHARGE_REASONS,
  GENDER_TYPES,
  OCCUPATION_TYPES,
} from "@/common/constants";

import { triggerGoal } from "@/Integrations/Plausible";
import { NonReadOnlyUsers } from "@/Utils/AuthorizeFor";
import * as Notification from "@/Utils/Notifications";
import dayjs from "@/Utils/dayjs";
import routes from "@/Utils/request/api";
import request from "@/Utils/request/request";
import useTanStackQueryInstead from "@/Utils/request/useQuery";
import {
  formatDateTime,
  formatName,
  formatPatientAge,
  humanizeStrings,
  isAntenatal,
  isPostPartum,
  relativeDate,
} from "@/Utils/utils";

export const parseOccupation = (occupation: string | undefined) => {
  return OCCUPATION_TYPES.find((i) => i.value === occupation)?.text;
};

export const PatientHome = (props: {
  facilityId?: string;
  id: string;
  page: (typeof patientTabs)[0]["route"];
}) => {
  const { facilityId, id, page } = props;
  const [patientData, setPatientData] = useState<PatientModel>({});

  const authUser = useAuthUser();
  const { t } = useTranslation();

  const [assignedVolunteer, setAssignedVolunteer] = useState<
    AssignedToObjectModel | undefined
  >(patientData.assigned_to_object);

  useEffect(() => {
    setAssignedVolunteer(patientData.assigned_to_object);
  }, [patientData.assigned_to_object]);

  const [openAssignVolunteerDialog, setOpenAssignVolunteerDialog] =
    useState(false);

  const initErr: any = {};
  const errors = initErr;
  const { loading: isLoading, refetch } = useTanStackQueryInstead(
    routes.getPatient,
    {
      pathParams: {
        id,
      },
      onResponse: ({ res, data }) => {
        if (res?.ok && data) {
          setPatientData(data);
        }
        triggerGoal("Patient Profile Viewed", {
          facilityId: facilityId,
          userId: authUser.id,
        });
      },
    },
  );

  const handleAssignedVolunteer = async () => {
    const previousVolunteerId = patientData?.assigned_to;

    const { res, data } = await request(routes.patchPatient, {
      pathParams: {
        id: patientData.id as string,
      },
      body: {
        assigned_to: (assignedVolunteer as UserBareMinimum)?.id || null,
      },
    });

    if (res?.ok && data) {
      setPatientData(data);

      if (!previousVolunteerId && assignedVolunteer) {
        Notification.Success({
          msg: t("volunteer_assigned"),
        });
      } else if (previousVolunteerId && assignedVolunteer) {
        Notification.Success({
          msg: t("volunteer_update"),
        });
      } else if (!assignedVolunteer) {
        Notification.Success({
          msg: t("volunteer_unassigned"),
        });
      }

      refetch();
    }

    setOpenAssignVolunteerDialog(false);

    if (errors["assignedVolunteer"]) delete errors["assignedVolunteer"];
  };

  const consultation = patientData?.last_consultation;
  const skillsQuery = useTanStackQueryInstead(routes.userListSkill, {
    pathParams: {
      username: consultation?.treating_physician_object?.username ?? "",
    },
    prefetch: !!consultation?.treating_physician_object?.username,
  });
  const formatSkills = (arr: SkillModel[]) => {
    const skills = arr.map((skill) => skill.skill_object.name);

    if (skills.length === 0) {
      return "";
    }

    if (skills.length <= 3) {
      return humanizeStrings(skills);
    }

    const [first, second, ...rest] = skills;
    return `${first}, ${second} and ${rest.length} other skills...`;
  };

  if (isLoading) {
    return <Loading />;
  }

  const patientGender = GENDER_TYPES.find(
    (i) => i.id === patientData.gender,
  )?.text;

  const handlePatientTransfer = async (value: boolean) => {
    await request(routes.patchPatient, {
      pathParams: {
        id: patientData.id as string,
      },
      body: { allow_transfer: value },
      onResponse: ({ res }) => {
        if (res?.status === 200) {
          setPatientData((prev) => ({
            ...prev,
            allow_transfer: value,
          }));
          Notification.Success({
            msg: t("transfer_status_updated"),
          });
        }
      },
    });
  };

  const Tab = patientTabs.find((t) => t.route === page)?.component;

  return (
    <Page
      title={t("patient_details")}
      crumbsReplacements={{
        [facilityId || ""]: { name: patientData?.facility_object?.name },
        [id]: { name: patientData?.name },
      }}
      backUrl={facilityId ? `/facility/${facilityId}/patients` : "/patients"}
      options={
        <>
          <Button asChild variant="primary">
            <Link
              href={`/facility/${facilityId}/patient/${id}/appointments/create`}
            >
              Doctor Consultation
            </Link>
          </Button>
        </>
      }
    >
      <div className="mt-3" data-testid="patient-dashboard">
        <div className="px-3 md:px-0">
          <div className="rounded-md bg-white p-3 shadow-sm">
            <div>
              <div className="flex flex-col justify-between gap-4 gap-y-2 md:flex-row">
                <div className="flex flex-col gap-4 md:flex-row">
                  <div className="flex flex-row gap-x-4">
                    <div className="h-10 w-10 flex-shrink-0 md:h-14 md:w-14">
                      <Avatar
                        className="size-10 font-semibold text-secondary-800 md:size-auto"
                        name={patientData.name || "-"}
                      />
                    </div>
                    <div>
                      <h1
                        id="patient-name"
                        className="text-xl font-bold capitalize text-gray-950"
                      >
                        {patientData.name}
                      </h1>
                      <h3 className="text-sm font-medium text-gray-600">
                        {formatPatientAge(patientData, true)},{"  "}
                        {patientGender},{"  "} {patientData.blood_group || "-"}
                      </h3>
                    </div>
                  </div>
                </div>
                <div className="h-full space-y-2">
                  <div className="space-y-3 border-b border-dashed text-left text-lg font-semibold text-secondary-900">
                    <div>
                      {/* {patientData?.is_active &&
                        (!patientData?.last_consultation ||
                          patientData?.last_consultation?.discharge_date) && (
                          <div>
                            <ButtonV2
                              id="create-consultation"
                              className="w-full"
                              size="default"
                              onClick={() =>
                                navigate(
                                  `/facility/${patientData?.facility}/patient/${id}/consultation`,
                                )
                              }
                            >
                              <span className="flex w-full items-center justify-start gap-2">
                                <CareIcon
                                  icon="l-chat-bubble-user"
                                  className="text-xl"
                                />
                                {t("add_consultation")}
                              </span>
                            </ButtonV2>
                          </div>
                        )} */}
                    </div>
                  </div>
                </div>
              </div>

              <div>
                <div className="ml-auto mt-4 flex flex-wrap gap-3">
                  {isPatientMandatoryDataFilled(patientData) &&
                    (!patientData.last_consultation ||
                      patientData.last_consultation?.facility !==
                        patientData.facility ||
                      (patientData.last_consultation?.discharge_date &&
                        patientData.is_active)) && (
                      <span className="relative inline-flex">
                        <Chip
                          size="small"
                          variant="danger"
                          startIcon="l-notes"
                          text={t("no_consultation_filed")}
                        />
                        <span className="absolute -right-1 -top-1 flex h-3 w-3 items-center justify-center">
                          <span className="center absolute inline-flex h-4 w-4 animate-ping rounded-full bg-red-400"></span>
                          <span className="relative inline-flex h-3 w-3 rounded-full bg-red-600"></span>
                        </span>
                      </span>
                    )}
                  {patientData.is_vaccinated && (
                    <Chip
                      variant="custom"
                      size="small"
                      className="bg-blue-100 text-blue-800"
                      startIcon="l-syringe"
                      text={t("vaccinated")}
                    />
                  )}
                  {patientData.allow_transfer ? (
                    <Chip
                      variant="warning"
                      size="small"
                      startIcon="l-unlock"
                      text={t("transfer_allowed")}
                    />
                  ) : (
                    <Chip
                      startIcon="l-lock"
                      size="small"
                      text={t("transfer_blocked")}
                    />
                  )}

                  {patientData.gender === 2 && (
                    <>
                      {patientData.is_antenatal &&
                        isAntenatal(
                          patientData.last_menstruation_start_date,
                        ) && (
                          <Chip
                            variant="custom"
                            size="small"
                            className="border-pink-300 bg-pink-100 text-pink-600"
                            startIcon="l-baby-carriage"
                            text={t("antenatal")}
                          />
                        )}
                      {isPostPartum(patientData.date_of_delivery) && (
                        <Chip
                          variant="custom"
                          size="small"
                          className="border-pink-300 bg-pink-100 text-pink-600"
                          startIcon="l-baby-carriage"
                          text={t("post_partum")}
                        />
                      )}
                    </>
                  )}
                  {patientData.last_consultation?.is_telemedicine && (
                    <Chip
                      variant="alert"
                      size="small"
                      startIcon="l-phone"
                      text={t("TELEMEDICINE")}
                    />
                  )}
                  {patientData.allergies &&
                    patientData.allergies.trim().length > 0 && (
                      <Chip
                        variant="danger"
                        size="small"
                        text={t("has_allergies")}
                      />
                    )}
                </div>
              </div>

              <div className="mt-4 flex gap-4">
                <div>
                  <p className="text-xs font-normal leading-tight text-gray-600">
                    {t("facility")}:
                  </p>
                  <p className="mt-1 flex text-sm font-semibold leading-tight text-gray-900">
                    {patientData.facility_object?.name || "-"}
                  </p>
                </div>

                {patientData?.last_consultation?.treating_physician_object && (
                  <div>
                    <h4 className="text-xs font-normal leading-tight text-gray-600">
                      {t("treating_doctor")}:
                    </h4>
                    <div className="mt-1 flex space-x-2">
                      <p className="flex text-sm font-semibold leading-tight text-gray-900">
                        {formatName(
                          patientData.last_consultation
                            .treating_physician_object,
                        )}
                      </p>
                      <span className="tooltip text-xs text-secondary-800 flex items-end  font-normal leading-tight">
                        {!!skillsQuery.data?.results?.length &&
                          formatSkills(skillsQuery.data?.results)}
                        {(skillsQuery.data?.results?.length || 0) > 3 && (
                          <ul
                            className="tooltip-text tooltip-bottom flex flex-col text-xs font-medium"
                            role="tooltip"
                          >
                            {skillsQuery.data?.results.map((skill) => (
                              <li key={skill.skill_object.id}>
                                {skill.skill_object.name}
                              </li>
                            ))}
                          </ul>
                        )}
                      </span>
                    </div>
                  </div>
                )}
                {patientData?.last_consultation?.assigned_to_object && (
                  <div>
                    <p className="text-xs font-normal leading-tight text-gray-600">
                      {t("assigned_doctor")}:
                    </p>
                    <div className="mt-1 flex space-x-2 text-sm font-semibold leading-tight text-gray-900">
                      <p>
                        {formatName(
                          patientData.last_consultation.assigned_to_object,
                        )}
                      </p>
                      {patientData?.last_consultation?.assigned_to_object
                        .alt_phone_number && (
                        <a
                          href={`https://wa.me/${patientData.last_consultation.assigned_to_object.alt_phone_number.replace(/\D+/g, "")}`}
                          target="_blank"
                          rel="noreferrer"
                          className="flex items-center space-x-1 text-xs text-green-500"
                        >
                          <CareIcon icon="l-whatsapp" />{" "}
                          <span>{t("video_call")}</span>
                        </a>
                      )}
                    </div>
                  </div>
                )}

                {patientData.assigned_to_object && (
                  <div>
                    <p className="text-xs font-normal leading-tight text-gray-600">
                      {t("assigned_volunteer")}:
                    </p>
                    <p className="mt-1 text-sm font-semibold leading-tight text-gray-900">
                      {formatName(patientData.assigned_to_object)}
                    </p>
                  </div>
                )}
              </div>
            </div>
          </div>
        </div>

        <div
          className="sticky top-0 z-10 mt-4 w-full overflow-x-auto border-b bg-gray-50"
          role="navigation"
        >
          <div className="flex flex-row" role="tablist">
            {patientTabs.map((tab) => (
              <Link
                key={tab.route}
                href={`/facility/${facilityId}/patient/${id}/${tab.route}`}
                className={`whitespace-nowrap px-4 py-2 text-sm font-medium ${
                  page === tab.route
                    ? "border-b-4 border-green-800 text-green-800 md:border-b-2"
                    : "rounded-t-lg text-gray-600 hover:bg-gray-100"
                }`}
                role="tab"
                aria-selected={page === tab.route}
                aria-controls={`${tab.route}-panel`}
              >
                {t(tab.route)}
              </Link>
            ))}
          </div>
        </div>

        <div className="h-full lg:flex">
          <div className="h-full lg:mr-7 lg:basis-5/6">
            {Tab && (
              <Tab
                facilityId={facilityId || ""}
                id={id}
                patientData={patientData}
                refetch={refetch}
              />
            )}
          </div>
          <div className="sticky top-20 mt-8 h-full lg:basis-1/6">
            <section className="mb-4 space-y-2 md:flex">
              <div className="mx-3 w-full lg:mx-0">
                <div className="font-semibold text-secondary-900">
                  {t("actions")}
                </div>
                <div className="mt-2 h-full space-y-2">
                  <div className="space-y-3 border-b border-dashed text-left text-lg font-semibold text-secondary-900">
                    <div>
                      <ButtonV2
                        className="w-full bg-white font-semibold text-green-800 hover:bg-secondary-200"
                        size="large"
                        onClick={() =>
                          navigate(`/patient/${id}/investigation_reports`)
                        }
                      >
                        <span className="flex w-full items-center justify-start gap-2">
                          <CareIcon
                            icon="l-file-search-alt"
                            className="text-xl"
                          />
                          {t("investigations_summary")}
                        </span>
                      </ButtonV2>
                    </div>
                    <div>
                      <ButtonV2
                        className="w-full bg-white font-semibold text-green-800 hover:bg-secondary-200"
                        id="upload-patient-files"
                        size="large"
                        onClick={() =>
                          navigate(
                            `/facility/${patientData?.facility}/patient/${id}/files`,
                          )
                        }
                      >
                        <span className="flex w-full items-center justify-start gap-2">
                          <CareIcon icon="l-file-upload" className="text-xl" />
                          {t("view_update_patient_files")}
                        </span>
                      </ButtonV2>
                    </div>

                    {NonReadOnlyUsers && (
                      <div>
                        <ButtonV2
                          id="assign-volunteer"
                          onClick={() => setOpenAssignVolunteerDialog(true)}
                          disabled={false}
                          authorizeFor={NonReadOnlyUsers}
                          className="w-full bg-white font-semibold text-green-800 hover:bg-secondary-200"
                          size="large"
                        >
                          <span className="flex w-full items-center justify-start gap-2">
                            <CareIcon icon="l-users-alt" className="text-lg" />{" "}
                            {patientData.assigned_to
                              ? t("update_volunteer")
                              : t("assign_to_volunteer")}
                          </span>
                        </ButtonV2>
                      </div>
                    )}

                    <div>
                      <ButtonV2
                        id="patient-allow-transfer"
                        className="flex w-full flex-row bg-white font-semibold text-green-800 hover:bg-secondary-200"
                        size="large"
                        disabled={
                          !patientData.last_consultation?.id ||
                          !patientData.is_active
                        }
                        onClick={() =>
                          handlePatientTransfer(!patientData.allow_transfer)
                        }
                        authorizeFor={NonReadOnlyUsers}
                      >
                        <span className="flex w-full items-center justify-start gap-2">
                          <CareIcon
                            icon={
                              patientData.allow_transfer ? "l-lock" : "l-unlock"
                            }
                            className="text-lg"
                          />
                          {patientData.allow_transfer
                            ? t("disable_transfer")
                            : t("allow_transfer")}
                        </span>
                      </ButtonV2>
                    </div>
                  </div>
                </div>
              </div>
            </section>
            <hr />
            <div
              id="actions"
              className="my-2 flex h-full flex-col justify-between space-y-2"
            >
              <div>
                {patientData.review_time &&
                  !patientData.last_consultation?.discharge_date &&
                  Number(patientData.last_consultation?.review_interval) >
                    0 && (
                    <div
                      className={
                        "my-2 inline-flex w-full items-center justify-center rounded-md border p-3 text-xs font-semibold leading-4 shadow-sm lg:mt-0" +
                        (dayjs().isBefore(patientData.review_time)
                          ? " bg-secondary-100"
                          : " bg-red-600/5 p-1 text-sm font-normal text-red-600")
                      }
                    >
                      <CareIcon icon="l-clock" className="text-md mr-2" />
                      <p className="p-1">
                        {(dayjs().isBefore(patientData.review_time)
                          ? t("review_before")
                          : t("review_missed")) +
                          ": " +
                          formatDateTime(patientData.review_time)}
                      </p>
                    </div>
                  )}

                <div className="rounded-sm px-2">
                  <div className="my-1 flex justify-between">
                    <div>
                      <div className="text-xs font-normal leading-5 text-gray-600">
                        {t("last_discharge_reason")}
                      </div>
                      <div className="text-sm font-semibold text-gray-900">
                        {patientData.is_active ? (
                          "-"
                        ) : !patientData.last_consultation
                            ?.new_discharge_reason ? (
                          <span className="text-secondary-800">
                            {patientData?.last_consultation?.suggestion === "OP"
                              ? t("op_file_closed")
                              : t("unknown")}
                          </span>
                        ) : patientData.last_consultation
                            ?.new_discharge_reason ===
                          DISCHARGE_REASONS.find((i) => i.text == "Expired")
                            ?.id ? (
                          <span className="text-red-600 uppercase">
                            {t("expired")}
                          </span>
                        ) : (
                          DISCHARGE_REASONS.find(
                            (reason) =>
                              reason.id ===
                              patientData.last_consultation
                                ?.new_discharge_reason,
                          )?.text
                        )}
                      </div>
                    </div>
                  </div>
                </div>
                <div className="my-1 rounded-sm p-2">
                  <div>
                    <div className="text-xs font-normal text-gray-600">
                      {t("last_updated_by")}{" "}
                      <span className="font-semibold text-gray-900">
                        {patientData.last_edited?.first_name}{" "}
                        {patientData.last_edited?.last_name}
                      </span>
                    </div>
                    <div className="whitespace-normal text-sm font-semibold text-gray-900">
                      <div className="tooltip">
                        <span className={`tooltip-text tooltip`}>
                          {patientData.modified_date
                            ? formatDateTime(patientData.modified_date)
                            : "--:--"}
                        </span>
                        {patientData.modified_date
                          ? relativeDate(patientData.modified_date)
                          : "--:--"}
                      </div>
                    </div>
                  </div>
                  <div className="mt-4">
                    <div className="text-xs font-normal leading-5 text-gray-600">
                      {t("patient_profile_created_by")}{" "}
                      <span className="font-semibold text-gray-900">
                        {patientData.created_by?.first_name}{" "}
                        {patientData.created_by?.last_name}
                      </span>
                    </div>
                    <div className="whitespace-normal text-sm font-semibold text-gray-900">
                      <div className="tooltip">
                        <span className={`tooltip-text tooltip`}>
                          {patientData.created_date
                            ? formatDateTime(patientData.created_date)
                            : "--:--"}
                        </span>
                        {patientData.created_date
                          ? relativeDate(patientData.created_date)
                          : "--:--"}
                      </div>
                    </div>
                  </div>
                </div>
              </div>
              <div className="py-2">
                {patientData.last_consultation?.new_discharge_reason ===
                  DISCHARGE_REASONS.find((i) => i.text == "Expired")?.id && (
                  <div>
                    <ButtonV2
                      id="death-report"
                      className="my-2 w-full"
                      name="death_report"
                      onClick={() => navigate(`/death_report/${id}`)}
                    >
                      <CareIcon icon="l-file-download" className="text-lg" />
                      {t("death_report")}
                    </ButtonV2>
                  </div>
                )}
              </div>
            </div>
          </div>
        </div>
      </div>
      <ConfirmDialog
        className="w-full justify-between"
        title={t("assign_a_volunteer_to", { name: patientData.name })}
        show={openAssignVolunteerDialog}
        onClose={() => setOpenAssignVolunteerDialog(false)}
        description={
          <div className="mt-6">
            <UserAutocomplete
              value={assignedVolunteer as UserBareMinimum}
              onChange={(user) => setAssignedVolunteer(user.value)}
              userType={"Volunteer"}
              name={"assign_volunteer"}
              error={errors.assignedVolunteer}
            />
          </div>
        }
        action={
          assignedVolunteer || !patientData.assigned_to
            ? t("assign")
            : t("unassign")
        }
        onConfirm={handleAssignedVolunteer}
      />
    </Page>
  );
};<|MERGE_RESOLUTION|>--- conflicted
+++ resolved
@@ -2,16 +2,13 @@
 import { useEffect, useState } from "react";
 import { useTranslation } from "react-i18next";
 
-<<<<<<< HEAD
-import { Button } from "@/components/ui/button";
-
-=======
 import Chip from "@/CAREUI/display/Chip";
 import CareIcon from "@/CAREUI/icons/CareIcon";
 
+import { Button } from "@/components/ui/button";
+
 import { Avatar } from "@/components/Common/Avatar";
 import ButtonV2 from "@/components/Common/ButtonV2";
->>>>>>> ba80ea90
 import ConfirmDialog from "@/components/Common/ConfirmDialog";
 import Loading from "@/components/Common/Loading";
 import Page from "@/components/Common/Page";
