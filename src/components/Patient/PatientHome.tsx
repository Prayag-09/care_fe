import { Link, navigate } from "raviger";
import { useEffect, useState } from "react";
import { useTranslation } from "react-i18next";

import { Button } from "@/components/ui/button";

import ConfirmDialog from "@/components/Common/ConfirmDialog";
import UserAutocomplete from "@/components/Common/UserAutocompleteFormField";

import useAuthUser from "@/hooks/useAuthUser";

import {
  DISCHARGE_REASONS,
  GENDER_TYPES,
  OCCUPATION_TYPES,
} from "@/common/constants";

import dayjs from "@/Utils/dayjs";
import routes from "@/Utils/request/api";

import Chip from "../../CAREUI/display/Chip";
import CareIcon from "../../CAREUI/icons/CareIcon";
import { triggerGoal } from "../../Integrations/Plausible";
import { NonReadOnlyUsers } from "../../Utils/AuthorizeFor";
import * as Notification from "../../Utils/Notifications";
import request from "../../Utils/request/request";
import useTanStackQueryInstead from "../../Utils/request/useQuery";
import {
  formatDateTime,
  formatName,
  formatPatientAge,
  humanizeStrings,
  isAntenatal,
  isPostPartum,
  relativeDate,
} from "../../Utils/utils";
import { Avatar } from "../Common/Avatar";
import ButtonV2 from "../Common/ButtonV2";
import Loading from "../Common/Loading";
import Page from "../Common/Page";
import { SkillModel, UserBareMinimum } from "../Users/models";
import { patientTabs } from "./PatientDetailsTab";
import { isPatientMandatoryDataFilled } from "./Utils";
import { AssignedToObjectModel, PatientModel } from "./models";

export const parseOccupation = (occupation: string | undefined) => {
  return OCCUPATION_TYPES.find((i) => i.value === occupation)?.text;
};

export const PatientHome = (props: {
  facilityId?: string;
  id: string;
  page: (typeof patientTabs)[0]["route"];
}) => {
  const { facilityId, id, page } = props;
  const [patientData, setPatientData] = useState<PatientModel>({});

  const authUser = useAuthUser();
  const { t } = useTranslation();

  const [assignedVolunteer, setAssignedVolunteer] = useState<
    AssignedToObjectModel | undefined
  >(patientData.assigned_to_object);

  useEffect(() => {
    setAssignedVolunteer(patientData.assigned_to_object);
  }, [patientData.assigned_to_object]);

  const [openAssignVolunteerDialog, setOpenAssignVolunteerDialog] =
    useState(false);

  const initErr: any = {};
  const errors = initErr;
  const { loading: isLoading, refetch } = useTanStackQueryInstead(
    routes.getPatient,
    {
      pathParams: {
        id,
      },
      onResponse: ({ res, data }) => {
        if (res?.ok && data) {
          setPatientData(data);
        }
        triggerGoal("Patient Profile Viewed", {
          facilityId: facilityId,
          userId: authUser.id,
        });
      },
    },
  );

  const handleAssignedVolunteer = async () => {
    const previousVolunteerId = patientData?.assigned_to;

    const { res, data } = await request(routes.patchPatient, {
      pathParams: {
        id: patientData.id as string,
      },
      body: {
        assigned_to: (assignedVolunteer as UserBareMinimum)?.id || null,
      },
    });

    if (res?.ok && data) {
      setPatientData(data);

      if (!previousVolunteerId && assignedVolunteer) {
        Notification.Success({
          msg: t("volunteer_assigned"),
        });
      } else if (previousVolunteerId && assignedVolunteer) {
        Notification.Success({
          msg: t("volunteer_update"),
        });
      } else if (!assignedVolunteer) {
        Notification.Success({
          msg: t("volunteer_unassigned"),
        });
      }

      refetch();
    }

    setOpenAssignVolunteerDialog(false);

    if (errors["assignedVolunteer"]) delete errors["assignedVolunteer"];
  };

  const consultation = patientData?.last_consultation;
  const skillsQuery = useTanStackQueryInstead(routes.userListSkill, {
    pathParams: {
      username: consultation?.treating_physician_object?.username ?? "",
    },
    prefetch: !!consultation?.treating_physician_object?.username,
  });
  const formatSkills = (arr: SkillModel[]) => {
    const skills = arr.map((skill) => skill.skill_object.name);

    if (skills.length === 0) {
      return "";
    }

    if (skills.length <= 3) {
      return humanizeStrings(skills);
    }

    const [first, second, ...rest] = skills;
    return `${first}, ${second} and ${rest.length} other skills...`;
  };

  if (isLoading) {
    return <Loading />;
  }

  const patientGender = GENDER_TYPES.find(
    (i) => i.id === patientData.gender,
  )?.text;

  const handlePatientTransfer = async (value: boolean) => {
    await request(routes.patchPatient, {
      pathParams: {
        id: patientData.id as string,
      },
      body: { allow_transfer: value },
      onResponse: ({ res }) => {
        if (res?.status === 200) {
          setPatientData((prev) => ({
            ...prev,
            allow_transfer: value,
          }));
          Notification.Success({
            msg: t("transfer_status_updated"),
          });
        }
      },
    });
  };

  const Tab = patientTabs.find((t) => t.route === page)?.component;

  return (
    <Page
      title={t("patient_details")}
      crumbsReplacements={{
        [facilityId || ""]: { name: patientData?.facility_object?.name },
        [id]: { name: patientData?.name },
      }}
      backUrl={facilityId ? `/facility/${facilityId}/patients` : "/patients"}
      options={
        <>
          <Button asChild variant="primary">
            <Link
              href={`/facility/${facilityId}/patient/${id}/appointments/create`}
            >
              Doctor Consultation
            </Link>
          </Button>
        </>
      }
    >
<<<<<<< HEAD
      <ConfirmDialog
        title={t("send_sample_to_collection_centre_title")}
        description={t("send_sample_to_collection_centre_description")}
        show={showAlertMessage}
        action={t("approve")}
        onConfirm={() => handleApproval()}
        onClose={() => setShowAlertMessage(false)}
      />
=======
>>>>>>> f82dfa8c
      <div className="mt-3" data-testid="patient-dashboard">
        <div className="px-3 md:px-0">
          <div className="rounded-md bg-white p-3 shadow-sm">
            <div>
              <div className="flex flex-col justify-between gap-4 gap-y-2 md:flex-row">
                <div className="flex flex-col gap-4 md:flex-row">
                  <div className="flex flex-row gap-x-4">
                    <div className="h-10 w-10 flex-shrink-0 md:h-14 md:w-14">
                      <Avatar
                        className="size-10 font-semibold text-secondary-800 md:size-auto"
                        name={patientData.name || "-"}
                      />
                    </div>
                    <div>
                      <h1
                        id="patient-name"
                        className="text-xl font-bold capitalize text-gray-950"
                      >
                        {patientData.name}
                      </h1>
                      <h3 className="text-sm font-medium text-gray-600">
                        {formatPatientAge(patientData, true)},{"  "}
                        {patientGender},{"  "} {patientData.blood_group || "-"}
                      </h3>
                    </div>
                  </div>
                </div>
                <div className="h-full space-y-2">
                  <div className="space-y-3 border-b border-dashed text-left text-lg font-semibold text-secondary-900">
                    <div>
                      {/* {patientData?.is_active &&
                        (!patientData?.last_consultation ||
                          patientData?.last_consultation?.discharge_date) && (
                          <div>
                            <ButtonV2
                              id="create-consultation"
                              className="w-full"
                              size="default"
                              onClick={() =>
                                navigate(
                                  `/facility/${patientData?.facility}/patient/${id}/consultation`,
                                )
                              }
                            >
                              <span className="flex w-full items-center justify-start gap-2">
                                <CareIcon
                                  icon="l-chat-bubble-user"
                                  className="text-xl"
                                />
                                {t("add_consultation")}
                              </span>
                            </ButtonV2>
                          </div>
                        )} */}
                    </div>
                  </div>
                </div>
              </div>

              <div>
                <div className="ml-auto mt-4 flex flex-wrap gap-3">
                  {isPatientMandatoryDataFilled(patientData) &&
                    (!patientData.last_consultation ||
                      patientData.last_consultation?.facility !==
                        patientData.facility ||
                      (patientData.last_consultation?.discharge_date &&
                        patientData.is_active)) && (
                      <span className="relative inline-flex">
                        <Chip
                          size="small"
                          variant="danger"
                          startIcon="l-notes"
                          text={t("no_consultation_filed")}
                        />
                        <span className="absolute -right-1 -top-1 flex h-3 w-3 items-center justify-center">
                          <span className="center absolute inline-flex h-4 w-4 animate-ping rounded-full bg-red-400"></span>
                          <span className="relative inline-flex h-3 w-3 rounded-full bg-red-600"></span>
                        </span>
                      </span>
                    )}
                  {patientData.is_vaccinated && (
                    <Chip
                      variant="custom"
                      size="small"
                      className="bg-blue-100 text-blue-800"
                      startIcon="l-syringe"
                      text={t("vaccinated")}
                    />
                  )}
                  {patientData.allow_transfer ? (
                    <Chip
                      variant="warning"
                      size="small"
                      startIcon="l-unlock"
                      text={t("transfer_allowed")}
                    />
                  ) : (
                    <Chip
                      startIcon="l-lock"
                      size="small"
                      text={t("transfer_blocked")}
                    />
                  )}

                  {patientData.gender === 2 && (
                    <>
                      {patientData.is_antenatal &&
                        isAntenatal(
                          patientData.last_menstruation_start_date,
                        ) && (
                          <Chip
                            variant="custom"
                            size="small"
                            className="border-pink-300 bg-pink-100 text-pink-600"
                            startIcon="l-baby-carriage"
                            text={t("antenatal")}
                          />
                        )}
                      {isPostPartum(patientData.date_of_delivery) && (
                        <Chip
                          variant="custom"
                          size="small"
                          className="border-pink-300 bg-pink-100 text-pink-600"
                          startIcon="l-baby-carriage"
                          text={t("post_partum")}
                        />
                      )}
                    </>
                  )}
                  {patientData.last_consultation?.is_telemedicine && (
                    <Chip
                      variant="alert"
                      size="small"
                      startIcon="l-phone"
                      text={t("TELEMEDICINE")}
                    />
                  )}
                  {patientData.allergies &&
                    patientData.allergies.trim().length > 0 && (
                      <Chip
                        variant="danger"
                        size="small"
                        text={t("has_allergies")}
                      />
                    )}
                </div>
              </div>

              <div className="mt-4 flex gap-4">
                <div>
                  <p className="text-xs font-normal leading-tight text-gray-600">
                    {t("facility")}:
                  </p>
                  <p className="mt-1 flex text-sm font-semibold leading-tight text-gray-900">
                    {patientData.facility_object?.name || "-"}
                  </p>
                </div>

                {patientData?.last_consultation?.treating_physician_object && (
                  <div>
                    <h4 className="text-xs font-normal leading-tight text-gray-600">
                      {t("treating_doctor")}:
                    </h4>
                    <div className="mt-1 flex space-x-2">
                      <p className="flex text-sm font-semibold leading-tight text-gray-900">
                        {formatName(
                          patientData.last_consultation
                            .treating_physician_object,
                        )}
                      </p>
                      <span className="tooltip text-xs text-secondary-800 flex items-end  font-normal leading-tight">
                        {!!skillsQuery.data?.results?.length &&
                          formatSkills(skillsQuery.data?.results)}
                        {(skillsQuery.data?.results?.length || 0) > 3 && (
                          <ul
                            className="tooltip-text tooltip-bottom flex flex-col text-xs font-medium"
                            role="tooltip"
                          >
                            {skillsQuery.data?.results.map((skill) => (
                              <li key={skill.skill_object.id}>
                                {skill.skill_object.name}
                              </li>
                            ))}
                          </ul>
                        )}
                      </span>
                    </div>
                  </div>
                )}
                {patientData?.last_consultation?.assigned_to_object && (
                  <div>
                    <p className="text-xs font-normal leading-tight text-gray-600">
                      {t("assigned_doctor")}:
                    </p>
                    <div className="mt-1 flex space-x-2 text-sm font-semibold leading-tight text-gray-900">
                      <p>
                        {formatName(
                          patientData.last_consultation.assigned_to_object,
                        )}
                      </p>
                      {patientData?.last_consultation?.assigned_to_object
                        .alt_phone_number && (
                        <a
                          href={`https://wa.me/${patientData.last_consultation.assigned_to_object.alt_phone_number.replace(/\D+/g, "")}`}
                          target="_blank"
                          rel="noreferrer"
                          className="flex items-center space-x-1 text-xs text-green-500"
                        >
                          <CareIcon icon="l-whatsapp" />{" "}
                          <span>{t("video_call")}</span>
                        </a>
                      )}
                    </div>
                  </div>
                )}

                {patientData.assigned_to_object && (
                  <div>
                    <p className="text-xs font-normal leading-tight text-gray-600">
                      {t("assigned_volunteer")}:
                    </p>
                    <p className="mt-1 text-sm font-semibold leading-tight text-gray-900">
                      {formatName(patientData.assigned_to_object)}
                    </p>
                  </div>
                )}
              </div>
            </div>
          </div>
        </div>

        <div
          className="sticky top-0 z-10 mt-4 w-full overflow-x-auto border-b bg-gray-50"
          role="navigation"
        >
          <div className="flex flex-row" role="tablist">
            {patientTabs.map((tab) => (
              <Link
                key={tab.route}
                href={`/facility/${facilityId}/patient/${id}/${tab.route}`}
                className={`whitespace-nowrap px-4 py-2 text-sm font-medium ${
                  page === tab.route
                    ? "border-b-4 border-green-800 text-green-800 md:border-b-2"
                    : "rounded-t-lg text-gray-600 hover:bg-gray-100"
                }`}
                role="tab"
                aria-selected={page === tab.route}
                aria-controls={`${tab.route}-panel`}
              >
                {t(tab.route)}
              </Link>
            ))}
          </div>
        </div>

        <div className="h-full lg:flex">
          <div className="h-full lg:mr-7 lg:basis-5/6">
            {Tab && (
              <Tab
                facilityId={facilityId || ""}
                id={id}
                patientData={patientData}
              />
            )}
          </div>
          <div className="sticky top-20 mt-8 h-full lg:basis-1/6">
            <section className="mb-4 space-y-2 md:flex">
              <div className="mx-3 w-full lg:mx-0">
                <div className="font-semibold text-secondary-900">
                  {t("actions")}
                </div>
                <div className="mt-2 h-full space-y-2">
                  <div className="space-y-3 border-b border-dashed text-left text-lg font-semibold text-secondary-900">
                    <div>
                      <ButtonV2
                        className="w-full bg-white font-semibold text-green-800 hover:bg-secondary-200"
                        size="large"
                        onClick={() =>
                          navigate(`/patient/${id}/investigation_reports`)
                        }
                      >
                        <span className="flex w-full items-center justify-start gap-2">
                          <CareIcon
                            icon="l-file-search-alt"
                            className="text-xl"
                          />
                          {t("investigations_summary")}
                        </span>
                      </ButtonV2>
                    </div>
                    <div>
                      <ButtonV2
                        className="w-full bg-white font-semibold text-green-800 hover:bg-secondary-200"
                        id="upload-patient-files"
                        size="large"
                        onClick={() =>
                          navigate(
                            `/facility/${patientData?.facility}/patient/${id}/files`,
                          )
                        }
                      >
                        <span className="flex w-full items-center justify-start gap-2">
                          <CareIcon icon="l-file-upload" className="text-xl" />
                          {t("view_update_patient_files")}
                        </span>
                      </ButtonV2>
                    </div>

                    {NonReadOnlyUsers && (
                      <div>
                        <ButtonV2
                          id="assign-volunteer"
                          onClick={() => setOpenAssignVolunteerDialog(true)}
                          disabled={false}
                          authorizeFor={NonReadOnlyUsers}
                          className="w-full bg-white font-semibold text-green-800 hover:bg-secondary-200"
                          size="large"
                        >
                          <span className="flex w-full items-center justify-start gap-2">
                            <CareIcon icon="l-users-alt" className="text-lg" />{" "}
                            {patientData.assigned_to
                              ? t("update_volunteer")
                              : t("assign_to_volunteer")}
                          </span>
                        </ButtonV2>
                      </div>
                    )}

                    <div>
                      <ButtonV2
                        id="patient-allow-transfer"
                        className="flex w-full flex-row bg-white font-semibold text-green-800 hover:bg-secondary-200"
                        size="large"
                        disabled={
                          !patientData.last_consultation?.id ||
                          !patientData.is_active
                        }
                        onClick={() =>
                          handlePatientTransfer(!patientData.allow_transfer)
                        }
                        authorizeFor={NonReadOnlyUsers}
                      >
                        <span className="flex w-full items-center justify-start gap-2">
                          <CareIcon
                            icon={
                              patientData.allow_transfer ? "l-lock" : "l-unlock"
                            }
                            className="text-lg"
                          />
                          {patientData.allow_transfer
                            ? t("disable_transfer")
                            : t("allow_transfer")}
                        </span>
                      </ButtonV2>
                    </div>
                  </div>
                </div>
              </div>
            </section>
            <hr />
            <div
              id="actions"
              className="my-2 flex h-full flex-col justify-between space-y-2"
            >
              <div>
                {patientData.review_time &&
                  !patientData.last_consultation?.discharge_date &&
                  Number(patientData.last_consultation?.review_interval) >
                    0 && (
                    <div
                      className={
                        "my-2 inline-flex w-full items-center justify-center rounded-md border p-3 text-xs font-semibold leading-4 shadow-sm lg:mt-0" +
                        (dayjs().isBefore(patientData.review_time)
                          ? " bg-secondary-100"
                          : " bg-red-600/5 p-1 text-sm font-normal text-red-600")
                      }
                    >
                      <CareIcon icon="l-clock" className="text-md mr-2" />
                      <p className="p-1">
                        {(dayjs().isBefore(patientData.review_time)
                          ? t("review_before")
                          : t("review_missed")) +
                          ": " +
                          formatDateTime(patientData.review_time)}
                      </p>
                    </div>
                  )}

                <div className="rounded-sm px-2">
                  <div className="my-1 flex justify-between">
                    <div>
                      <div className="text-xs font-normal leading-5 text-gray-600">
                        {t("last_discharge_reason")}
                      </div>
                      <div className="text-sm font-semibold text-gray-900">
                        {patientData.is_active ? (
                          "-"
                        ) : !patientData.last_consultation
                            ?.new_discharge_reason ? (
                          <span className="text-secondary-800">
                            {patientData?.last_consultation?.suggestion === "OP"
                              ? t("op_file_closed")
                              : t("unknown")}
                          </span>
                        ) : patientData.last_consultation
                            ?.new_discharge_reason ===
                          DISCHARGE_REASONS.find((i) => i.text == "Expired")
                            ?.id ? (
                          <span className="text-red-600 uppercase">
                            {t("expired")}
                          </span>
                        ) : (
                          DISCHARGE_REASONS.find(
                            (reason) =>
                              reason.id ===
                              patientData.last_consultation
                                ?.new_discharge_reason,
                          )?.text
                        )}
                      </div>
                    </div>
                  </div>
                </div>
                <div className="my-1 rounded-sm p-2">
                  <div>
                    <div className="text-xs font-normal text-gray-600">
                      {t("last_updated_by")}{" "}
                      <span className="font-semibold text-gray-900">
                        {patientData.last_edited?.first_name}{" "}
                        {patientData.last_edited?.last_name}
                      </span>
                    </div>
                    <div className="whitespace-normal text-sm font-semibold text-gray-900">
                      <div className="tooltip">
                        <span className={`tooltip-text tooltip`}>
                          {patientData.modified_date
                            ? formatDateTime(patientData.modified_date)
                            : "--:--"}
                        </span>
                        {patientData.modified_date
                          ? relativeDate(patientData.modified_date)
                          : "--:--"}
                      </div>
                    </div>
                  </div>
                  <div className="mt-4">
                    <div className="text-xs font-normal leading-5 text-gray-600">
                      {t("patient_profile_created_by")}{" "}
                      <span className="font-semibold text-gray-900">
                        {patientData.created_by?.first_name}{" "}
                        {patientData.created_by?.last_name}
                      </span>
                    </div>
                    <div className="whitespace-normal text-sm font-semibold text-gray-900">
                      <div className="tooltip">
                        <span className={`tooltip-text tooltip`}>
                          {patientData.created_date
                            ? formatDateTime(patientData.created_date)
                            : "--:--"}
                        </span>
                        {patientData.created_date
                          ? relativeDate(patientData.created_date)
                          : "--:--"}
                      </div>
                    </div>
                  </div>
                </div>
              </div>
              <div className="py-2">
                {patientData.last_consultation?.new_discharge_reason ===
                  DISCHARGE_REASONS.find((i) => i.text == "Expired")?.id && (
                  <div>
                    <ButtonV2
                      id="death-report"
                      className="my-2 w-full"
                      name="death_report"
                      onClick={() => navigate(`/death_report/${id}`)}
                    >
                      <CareIcon icon="l-file-download" className="text-lg" />
                      {t("death_report")}
                    </ButtonV2>
                  </div>
                )}
              </div>
            </div>
          </div>
        </div>
      </div>
      <ConfirmDialog
        className="w-full justify-between"
        title={t("assign_a_volunteer_to", { name: patientData.name })}
        show={openAssignVolunteerDialog}
        onClose={() => setOpenAssignVolunteerDialog(false)}
        description={
          <div className="mt-6">
            <UserAutocomplete
              value={assignedVolunteer as UserBareMinimum}
              onChange={(user) => setAssignedVolunteer(user.value)}
              userType={"Volunteer"}
              name={"assign_volunteer"}
              error={errors.assignedVolunteer}
            />
          </div>
        }
        action={
          assignedVolunteer || !patientData.assigned_to
            ? t("assign")
            : t("unassign")
        }
        onConfirm={handleAssignedVolunteer}
      />
    </Page>
  );
};<|MERGE_RESOLUTION|>--- conflicted
+++ resolved
@@ -198,17 +198,6 @@
         </>
       }
     >
-<<<<<<< HEAD
-      <ConfirmDialog
-        title={t("send_sample_to_collection_centre_title")}
-        description={t("send_sample_to_collection_centre_description")}
-        show={showAlertMessage}
-        action={t("approve")}
-        onConfirm={() => handleApproval()}
-        onClose={() => setShowAlertMessage(false)}
-      />
-=======
->>>>>>> f82dfa8c
       <div className="mt-3" data-testid="patient-dashboard">
         <div className="px-3 md:px-0">
           <div className="rounded-md bg-white p-3 shadow-sm">
