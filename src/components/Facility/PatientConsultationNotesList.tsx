--- conflicted
+++ resolved
@@ -35,38 +35,18 @@
     setReplyTo,
     reload,
   } = props;
-<<<<<<< HEAD
+
   const encounterId = useSlug("encounter") ?? "";
 
-  const [isLoading, setIsLoading] = useState(true);
-
-  const fetchNotes = async () => {
-    setIsLoading(true);
-
-    const { data } = await request(routes.getPatientNotes, {
-      pathParams: {
-        patientId: props.state.patientId || "",
-      },
-      query: {
-        consultation: encounterId,
-        thread,
-        offset: (state.cPage - 1) * RESULTS_PER_PAGE_LIMIT,
-      },
-    });
-=======
-
-  const consultationId = useSlug("consultation") ?? "";
->>>>>>> e34f178f
-
   const { data, isLoading, fetchNextPage, hasNextPage } = useInfiniteQuery({
-    queryKey: ["notes", state.patientId, thread, consultationId],
+    queryKey: ["notes", state.patientId, thread, encounterId],
     queryFn: async ({ pageParam = 0, signal }) => {
       const response = await callApi(routes.getPatientNotes, {
         pathParams: { patientId: state.patientId! },
         queryParams: {
           thread,
           offset: pageParam,
-          consultation: consultationId,
+          consultation: encounterId,
         },
         signal,
       });
