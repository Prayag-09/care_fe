<<<<<<< HEAD
import { Pencil2Icon } from "@radix-ui/react-icons";
import { useQuery } from "@tanstack/react-query";
=======
>>>>>>> be859551
import { Link } from "raviger";
import { useTranslation } from "react-i18next";

import CareIcon from "@/CAREUI/icons/CareIcon";

import { Badge } from "@/components/ui/badge";
import { Button } from "@/components/ui/button";

import LinkDepartmentsSheet from "@/components/Patient/LinkDepartmentsSheet";

import useQuestionnaireOptions from "@/hooks/useQuestionnaireOptions";

import { Encounter } from "@/types/emr/encounter";

interface QuickAccessProps {
  encounter: Encounter;
}

export default function QuickAccess({ encounter }: QuickAccessProps) {
  const { t } = useTranslation();
  const questionnaireOptions = useQuestionnaireOptions("encounter_actions");

  return (
    <div className="flex flex-col gap-6">
      {/* Questionnaire Section */}
<<<<<<< HEAD
      <section className="space-y-2 p-2">
        <h3 className="text-lg font-semibold mb-3">{t("questionnaire")}</h3>
        <div className="space-y-3 p-2 font-semibold">
          {questionnaireList.map((item) => (
            <Link
              className="flex items-center gap-2 text-sm hover:text-gray-500 text-gray-900"
              key={item.id}
              // className="w-full justify-start gap-2 h-auto py-2"
              href={`/facility/${encounter.facility.id}/patient/${encounter.patient.id}/encounter/${encounter.id}/questionnaire/${item.slug}`}
            >
              <CareIcon
                icon="l-file-edit-alt"
                className="h-4 w-4 text-gray-950"
              />
              {item.title}
            </Link>
          ))}
        </div>
      </section>

      <div className="w-full border-t border-dashed border-gray-300" />

      {/* Update Encounter Details */}
      <section className="text-gray-950">
        <h3 className="text-lg font-medium mb-3">
          {t("update_encounter_details")}
        </h3>
        <div className="space-y-2">
          <div className="flex flex-col space-y-2 px-4">
            <div className="flex items-center space-x-2">
              <Pencil2Icon className="h-4 w-4" />
=======
      {encounter.status !== "completed" && (
        <section className="space-y-2 p-2">
          <h3 className="text-lg font-semibold mb-3">{t("questionnaire")}</h3>
          <div className="space-y-3 p-2 font-semibold">
            {questionnaireOptions.map((option) => (
>>>>>>> be859551
              <Link
                key={option.slug}
                href={`/facility/${encounter.facility.id}/patient/${encounter.patient.id}/encounter/${encounter.id}/questionnaire/${option.slug}`}
                className="flex items-center gap-2 text-sm hover:text-gray-500 text-gray-900"
                data-cy="update-encounter-option"
              >
<<<<<<< HEAD
                {t("encounter_settings")}
              </Link>
            </div>
            <div className="flex items-center space-x-2">
              <Pencil2Icon className="h-4 w-4" />
              <Link
                href={`/facility/${encounter.facility.id}/patient/${encounter.patient.id}/encounter/${encounter.id}/treatment_summary`}
                className="text-sm text-gray-950 underline font-semibold"
              >
                {t("treatment_summary")}
              </Link>
            </div>
          </div>
        </div>
      </section>
=======
                <CareIcon icon="l-file-alt" className="h-4 w-4 text-gray-950" />
                {t(option.title)}
              </Link>
            ))}
          </div>
          <div className="w-full border-t border-dashed border-gray-300" />
        </section>
      )}
>>>>>>> be859551

      {/* Update Encounter Details */}
      {encounter.status !== "completed" && (
        <section className="text-gray-950 space-y-2">
          <h3 className="text-lg font-medium mb-3">
            {t("update_encounter_details")}
          </h3>
          <div>
            {encounterSettings.map((item) => (
              <div key={item.id} className="flex items-center space-x-2 px-4">
                <Link
                  href={`/facility/${encounter.facility.id}/patient/${encounter.patient.id}/encounter/${encounter.id}/questionnaire/encounter`}
                  className="text-sm text-gray-950 underline font-semibold"
                >
                  {item.label}
                </Link>
              </div>
            ))}
          </div>
          <div className="w-full border-t border-dashed border-gray-300" />
        </section>
      )}

      {/* Departments and Teams */}
      <section>
        <div className="flex items-center justify-between mb-3">
          <h3 className="text-lg font-medium text-gray-950">
            {t("departments_and_teams")}
          </h3>
          <LinkDepartmentsSheet
            entityType="encounter"
            entityId={encounter.id}
            currentOrganizations={encounter.organizations}
            facilityId={encounter.facility.id}
            trigger={
              <div className="flex flex-wrap gap-2">
                <Button
                  variant="outline"
                  size="sm"
                  // onClick={onDepartmentUpdate}
                  className="text-sm font-semibold border-gray-400 text-gray-950"
                >
                  {t("update_department")}
                  <CareIcon icon="l-plus" className="ml-1 h-3 w-3" />
                </Button>
              </div>
            }
          />
        </div>
        <div className="flex flex-wrap gap-2 bg-gray-50 p-2 rounded-md">
          <LinkDepartmentsSheet
            entityType="encounter"
            entityId={encounter.id}
            currentOrganizations={encounter.organizations}
            facilityId={encounter.facility.id}
            trigger={
              <div className="flex flex-wrap gap-2 ">
                {encounter.organizations.length > 0
                  ? encounter.organizations.map((org) => (
                      <Badge
                        key={org.id}
                        className="bg-indigo-100 text-indigo-800 font-medium cursor-pointer text-sm "
                        variant="outline"
                        title={`Organization: ${org.name}${org.description ? ` - ${org.description}` : ""}`}
                      >
                        {org.name}
                      </Badge>
                    ))
                  : t("no_organizations_added_yet")}
              </div>
            }
          />
        </div>
      </section>

      {encounter.hospitalization?.admit_source && (
        <>
          <div className="w-full border-t border-dashed border-gray-300" />

          {/* Hospitalisation Details */}
          <section>
            <h3 className="text-lg font-medium mb-3">
              {t("hospitalisation_details")}
            </h3>
            <div className="space-y-2 text-sm mt-4 bg-gray-50 p-2 rounded-md">
              <div className="flex justify-between">
                <span className="text-gray-500">{t("admit_source")}</span>
                <span className="font-semibold text-gray-950">
                  {t(
                    `encounter_admit_sources__${encounter.hospitalization?.admit_source}`,
                  )}
                </span>
              </div>
              <div className="flex justify-between">
                <span className="text-gray-500">{t("diet_preference")}</span>
                <span className="font-semibold text-gray-950">
                  {t(
                    `encounter_diet_preference__${encounter.hospitalization?.diet_preference}`,
                  )}
                </span>
              </div>
              <div className="flex justify-between">
                <span className="text-gray-500">{t("re_admission")}</span>
                <span className="font-semibold text-gray-950">
                  {t(
                    `encounter_re_admission__${encounter.hospitalization?.re_admission}`,
                  )}
                </span>
              </div>
              <Button
                asChild
                variant="outline"
                className="font-semibold rounded-md border-gray-400 text-gray-950"
              >
                <Link
                  href={`/facility/${encounter.facility.id}/patient/${encounter.patient.id}/encounter/${encounter.id}/questionnaire/encounter`}
                >
                  {t("update_hospitalisation_details")}
                </Link>
              </Button>
            </div>
          </section>
        </>
      )}
    </div>
  );
}<|MERGE_RESOLUTION|>--- conflicted
+++ resolved
@@ -1,8 +1,3 @@
-<<<<<<< HEAD
-import { Pencil2Icon } from "@radix-ui/react-icons";
-import { useQuery } from "@tanstack/react-query";
-=======
->>>>>>> be859551
 import { Link } from "raviger";
 import { useTranslation } from "react-i18next";
 
@@ -28,94 +23,20 @@
   return (
     <div className="flex flex-col gap-6">
       {/* Questionnaire Section */}
-<<<<<<< HEAD
-      <section className="space-y-2 p-2">
-        <h3 className="text-lg font-semibold mb-3">{t("questionnaire")}</h3>
-        <div className="space-y-3 p-2 font-semibold">
-          {questionnaireList.map((item) => (
-            <Link
-              className="flex items-center gap-2 text-sm hover:text-gray-500 text-gray-900"
-              key={item.id}
-              // className="w-full justify-start gap-2 h-auto py-2"
-              href={`/facility/${encounter.facility.id}/patient/${encounter.patient.id}/encounter/${encounter.id}/questionnaire/${item.slug}`}
-            >
-              <CareIcon
-                icon="l-file-edit-alt"
-                className="h-4 w-4 text-gray-950"
-              />
-              {item.title}
-            </Link>
-          ))}
-        </div>
-      </section>
-
-      <div className="w-full border-t border-dashed border-gray-300" />
-
-      {/* Update Encounter Details */}
-      <section className="text-gray-950">
-        <h3 className="text-lg font-medium mb-3">
-          {t("update_encounter_details")}
-        </h3>
-        <div className="space-y-2">
-          <div className="flex flex-col space-y-2 px-4">
-            <div className="flex items-center space-x-2">
-              <Pencil2Icon className="h-4 w-4" />
-=======
       {encounter.status !== "completed" && (
         <section className="space-y-2 p-2">
           <h3 className="text-lg font-semibold mb-3">{t("questionnaire")}</h3>
           <div className="space-y-3 p-2 font-semibold">
             {questionnaireOptions.map((option) => (
->>>>>>> be859551
               <Link
                 key={option.slug}
                 href={`/facility/${encounter.facility.id}/patient/${encounter.patient.id}/encounter/${encounter.id}/questionnaire/${option.slug}`}
                 className="flex items-center gap-2 text-sm hover:text-gray-500 text-gray-900"
                 data-cy="update-encounter-option"
               >
-<<<<<<< HEAD
-                {t("encounter_settings")}
-              </Link>
-            </div>
-            <div className="flex items-center space-x-2">
-              <Pencil2Icon className="h-4 w-4" />
-              <Link
-                href={`/facility/${encounter.facility.id}/patient/${encounter.patient.id}/encounter/${encounter.id}/treatment_summary`}
-                className="text-sm text-gray-950 underline font-semibold"
-              >
-                {t("treatment_summary")}
-              </Link>
-            </div>
-          </div>
-        </div>
-      </section>
-=======
                 <CareIcon icon="l-file-alt" className="h-4 w-4 text-gray-950" />
                 {t(option.title)}
               </Link>
-            ))}
-          </div>
-          <div className="w-full border-t border-dashed border-gray-300" />
-        </section>
-      )}
->>>>>>> be859551
-
-      {/* Update Encounter Details */}
-      {encounter.status !== "completed" && (
-        <section className="text-gray-950 space-y-2">
-          <h3 className="text-lg font-medium mb-3">
-            {t("update_encounter_details")}
-          </h3>
-          <div>
-            {encounterSettings.map((item) => (
-              <div key={item.id} className="flex items-center space-x-2 px-4">
-                <Link
-                  href={`/facility/${encounter.facility.id}/patient/${encounter.patient.id}/encounter/${encounter.id}/questionnaire/encounter`}
-                  className="text-sm text-gray-950 underline font-semibold"
-                >
-                  {item.label}
-                </Link>
-              </div>
             ))}
           </div>
           <div className="w-full border-t border-dashed border-gray-300" />
