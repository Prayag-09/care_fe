--- conflicted
+++ resolved
@@ -18,20 +18,9 @@
 import HistoryAPIProvider from "@/Providers/HistoryAPIProvider";
 import Routers from "@/Routers";
 import { FeatureFlagsProvider } from "@/Utils/featureFlags";
-<<<<<<< HEAD
-import { handleQueryError } from "@/Utils/request/errorHandler";
-import { QueryError } from "@/Utils/request/queryError";
-=======
 import { handleHttpError } from "@/Utils/request/errorHandler";
->>>>>>> ba80ea90
 
 import { PubSubProvider } from "./Utils/pubsubContext";
-
-declare module "@tanstack/react-query" {
-  interface Register {
-    defaultError: QueryError;
-  }
-}
 
 const queryClient = new QueryClient({
   defaultOptions: {
