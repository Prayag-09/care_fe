import {
  QueryCache,
  QueryClient,
  QueryClientProvider,
} from "@tanstack/react-query";
import { ReactQueryDevtools } from "@tanstack/react-query-devtools";
import { Suspense } from "react";

import { Toaster as Sonner } from "@/components/ui/sonner";
import { Toaster } from "@/components/ui/toaster";

import Loading from "@/components/Common/Loading";

import Integrations from "@/Integrations";
import PluginEngine from "@/PluginEngine";
import AuthUserProvider from "@/Providers/AuthUserProvider";
import HistoryAPIProvider from "@/Providers/HistoryAPIProvider";
import Routers from "@/Routers";
import { FeatureFlagsProvider } from "@/Utils/featureFlags";
import { handleQueryError } from "@/Utils/request/errorHandler";

import { PubSubProvider } from "./Utils/pubsubContext";

const queryClient = new QueryClient({
  defaultOptions: {
    queries: {
      retry: 2,
      refetchOnWindowFocus: false,
      staleTime: 5 * 60 * 1000, // 5 minutes
    },
  },
  queryCache: new QueryCache({
    onError: handleQueryError,
  }),
});

const App = () => {
  return (
<<<<<<< HEAD
    <Suspense fallback={<Loading />}>
      <PubSubProvider>
        <PluginEngine>
          <HistoryAPIProvider>
            <AuthUserProvider unauthorized={<Routers.SessionRouter />}>
              <FeatureFlagsProvider>
                <Routers.AppRouter />
              </FeatureFlagsProvider>
            </AuthUserProvider>

            {/* Integrations */}
            <Integrations.Sentry disabled={!import.meta.env.PROD} />
            <Integrations.Plausible />
          </HistoryAPIProvider>
          <Toaster />
          <Sonner
            position="top-right"
            theme="light"
            richColors
            toastOptions={{}}
          />
        </PluginEngine>
      </PubSubProvider>
    </Suspense>
=======
    <QueryClientProvider client={queryClient}>
      <Suspense fallback={<Loading />}>
        <PubSubProvider>
          <PluginEngine>
            <HistoryAPIProvider>
              <AuthUserProvider unauthorized={<Routers.SessionRouter />}>
                <FeatureFlagsProvider>
                  <Routers.AppRouter />
                </FeatureFlagsProvider>
              </AuthUserProvider>

              {/* Integrations */}
              <Integrations.Sentry disabled={!import.meta.env.PROD} />
              <Integrations.Plausible />
            </HistoryAPIProvider>
            <Toaster />
          </PluginEngine>
        </PubSubProvider>
      </Suspense>

      {/* Devtools are not included in production builds by default */}
      <ReactQueryDevtools initialIsOpen={false} />
    </QueryClientProvider>
>>>>>>> 05e8f4ca
  );
};

export default App;<|MERGE_RESOLUTION|>--- conflicted
+++ resolved
@@ -36,32 +36,6 @@
 
 const App = () => {
   return (
-<<<<<<< HEAD
-    <Suspense fallback={<Loading />}>
-      <PubSubProvider>
-        <PluginEngine>
-          <HistoryAPIProvider>
-            <AuthUserProvider unauthorized={<Routers.SessionRouter />}>
-              <FeatureFlagsProvider>
-                <Routers.AppRouter />
-              </FeatureFlagsProvider>
-            </AuthUserProvider>
-
-            {/* Integrations */}
-            <Integrations.Sentry disabled={!import.meta.env.PROD} />
-            <Integrations.Plausible />
-          </HistoryAPIProvider>
-          <Toaster />
-          <Sonner
-            position="top-right"
-            theme="light"
-            richColors
-            toastOptions={{}}
-          />
-        </PluginEngine>
-      </PubSubProvider>
-    </Suspense>
-=======
     <QueryClientProvider client={queryClient}>
       <Suspense fallback={<Loading />}>
         <PubSubProvider>
@@ -77,6 +51,12 @@
               <Integrations.Sentry disabled={!import.meta.env.PROD} />
               <Integrations.Plausible />
             </HistoryAPIProvider>
+            <Sonner
+              position="top-right"
+              theme="light"
+              richColors
+              toastOptions={{}}
+            />
             <Toaster />
           </PluginEngine>
         </PubSubProvider>
@@ -85,7 +65,6 @@
       {/* Devtools are not included in production builds by default */}
       <ReactQueryDevtools initialIsOpen={false} />
     </QueryClientProvider>
->>>>>>> 05e8f4ca
   );
 };
 
