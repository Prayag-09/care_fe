export interface OptionsType {
  id: number;
  text: string;
  desc?: string;
  disabled?: boolean;
}

export const USER_TYPES: Array<String> = [
  "Volunteer",
  "Pharmacist",
  "Staff",
  "StaffReadOnly",
  "Doctor",
  "WardAdmin",
  "LocalBodyAdmin",
  "DistrictReadOnlyAdmin",
  "DistrictAdmin",
  "DistrictLabAdmin",
  "StateLabAdmin",
  "StateAdmin",
  "StateReadOnlyAdmin",
];

export const DOWNLOAD_TYPES: Array<String> = [
  "Facility List",
  "Facility Capacity List",
  "Facility Doctors List",
  "Facility Triage Data",
];

export const TEST_TYPE_CHOICES: Array<OptionsType> = [
  { id: 10, text: "UNK" },
  { id: 20, text: "ANTIGEN" },
  { id: 30, text: "RTPCR" },
  { id: 40, text: "CBNAAT" },
  { id: 50, text: "TRUENAT" },
];

export const DISTRICT_CHOICES: Array<OptionsType> = [
  { id: 1, text: "Thiruvananthapuram" },
  { id: 2, text: "Kollam" },
  { id: 3, text: "Pathanamthitta" },
  { id: 4, text: "Alappuzha" },
  { id: 5, text: "Kottayam" },
  { id: 6, text: "Idukki" },
  { id: 7, text: "Ernakulam" },
  { id: 8, text: "Thrissur" },
  { id: 9, text: "Palakkad" },
  { id: 10, text: "Malappuram" },
  { id: 11, text: "Kozhikode" },
  { id: 12, text: "Wayanad" },
  { id: 13, text: "Kannur" },
  { id: 14, text: "Kasaragod" },
];

export const VEHICLE_TYPES: Array<OptionsType> = [
  { id: 1, text: "Basic" },
  { id: 2, text: "Cardiac" },
  { id: 3, text: "Hearse" },
];

export const FACILITY_TYPES: Array<OptionsType> = [
  { id: 1, text: "Educational Inst" },
  { id: 2, text: "Private Hospital" },
  { id: 3, text: "Other" },
  { id: 4, text: "Hostel" },
  { id: 5, text: "Hotel" },
  { id: 6, text: "Lodge" },
  { id: 7, text: "TeleMedicine" },
  { id: 8, text: "Govt Hospital" },
  { id: 9, text: "Labs" },
  { id: 800, text: "Primary Health Centres" },
  { id: 801, text: "24x7 Public Health Centres" },
  { id: 802, text: "Family Health Centres" },
  { id: 803, text: "Community Health Centres" },
  { id: 820, text: "Urban Primary Health Center" },
  { id: 830, text: "Taluk Hospitals" },
  { id: 831, text: "Taluk Headquarters Hospitals" },
  { id: 840, text: "Women and Child Health Centres" },
  { id: 850, text: "General hospitals" },
  { id: 860, text: "District Hospitals" },
  { id: 870, text: "Govt Medical College Hospitals" },
  { id: 950, text: "Corona Testing Labs" },
  { id: 1000, text: "Corona Care Centre" },
  { id: 1010, text: "COVID-19 Domiciliary Care Center" },
  { id: 1100, text: "First Line Treatment Centre" },
  { id: 1200, text: "Second Line Treatment Center" },
  { id: 1300, text: "Shifting Centre" },
  { id: 1400, text: "Covid Management Center" },
];

export const SHIFTING_CHOICES: Array<OptionsType> = [
  { id: 10, text: "PENDING" },
  { id: 15, text: "ON HOLD" },
  { id: 20, text: "APPROVED" },
  { id: 30, text: "REJECTED" },
  { id: 40, text: "DESTINATION APPROVED" },
  { id: 50, text: "DESTINATION REJECTED" },
  { id: 55, text: "TRANSPORTATION TO BE ARRANGED" },
  { id: 60, text: "PATIENT TO BE PICKED UP" },
  { id: 70, text: "TRANSFER IN PROGRESS" },
  { id: 80, text: "COMPLETED" },
];

export const SHIFTING_VEHICLE_CHOICES: Array<OptionsType> = [
  { id: 10, text: "D Level Ambulance" },
  { id: 20, text: "All double chambered Ambulance with EMT" },
  { id: 30, text: "Ambulance without EMT" },
  { id: 50, text: "Car" },
  { id: 50, text: "Auto-rickshaw" },
];

export const SHIFTING_FILTER_ORDER: Array<OptionsType> = [
  { id: 1, text: "created_date", desc: "ASC Created Date" },
  { id: 2, text: "-created_date", desc: "DESC Created Date" },
  { id: 3, text: "modified_date", desc: "ASC Modified Date" },
  { id: 4, text: "-modified_date", desc: "DESC Modified Date" },
];

export const PATIENT_FILTER_ORDER: Array<OptionsType> = [
  { id: 1, text: "created_date", desc: "ASC Created Date" },
  { id: 2, text: "-created_date", desc: "DESC Created Date" },
  { id: 3, text: "modified_date", desc: "ASC Modified Date" },
  { id: 4, text: "-modified_date", desc: "DESC Modified Date" },
  { id: 5, text: "review_time", desc: "ASC Review Time" },
  { id: 6, text: "-review_time", desc: "DESC Review Time" },
];

export const BED_TYPES: Array<OptionsType> = [
  { id: 1, text: "Non-Covid Ordinary Beds" },
  { id: 150, text: "Non-Covid Oxygen beds" },
  { id: 10, text: "Non-Covid ICU (ICU without ventilator)" },
  { id: 20, text: "Non-Covid Ventilator (ICU with ventilator)" },
  { id: 30, text: "Covid Ordinary Beds" },
  { id: 120, text: "Covid Oxygen beds" },
  { id: 110, text: "Covid ICU (ICU without ventilator)" },
  { id: 100, text: "Covid Ventilators (ICU with ventilator)" },
  { id: 40, text: "KASP Ordinary Beds" },
  { id: 60, text: "KASP Oxygen beds" },
  { id: 50, text: "KASP ICU (ICU without ventilator)" },
  { id: 70, text: "KASP ICU (ICU with ventilator)" },
  { id: 2, text: "Hostel" },
  { id: 3, text: "Single Room with Attached Bathroom" },
];

export const DOCTOR_SPECIALIZATION: Array<OptionsType> = [
  { id: 1, text: "General Medicine" },
  { id: 2, text: "Pulmonology" },
  { id: 3, text: "Critical Care" },
  { id: 4, text: "Paediatrics" },
  { id: 5, text: "Other Speciality" },
];

export const MEDICAL_HISTORY_CHOICES: Array<OptionsType> = [
  { id: 1, text: "NO" },
  { id: 2, text: "Diabetes" },
  { id: 3, text: "Heart Disease" },
  { id: 4, text: "HyperTension" },
  { id: 5, text: "Kidney Diseases" },
  { id: 6, text: "Lung Diseases/Asthma" },
  { id: 7, text: "Cancer" },
  { id: 8, text: "OTHER" },
];

export const REVIEW_AT_CHOICES: Array<OptionsType> = [
  { id: 30, text: "30 minutes" },
  { id: 60, text: "1 hour" },
  { id: 120, text: "2 hours" },
  { id: 180, text: "3 hours" },
  { id: 240, text: "4 hours" },
  { id: 300, text: "6 hours" },
  { id: 480, text: "8 hours" },
  { id: 720, text: "12 hours" },
  { id: 1440, text: "24 hours" },
  { id: 2160, text: "36 hours" },
  { id: 2880, text: "48 hours" },
];

export const SYMPTOM_CHOICES: Array<OptionsType> = [
  { id: 1, text: "ASYMPTOMATIC" },
  { id: 2, text: "FEVER" },
  { id: 3, text: "SORE THROAT" },
  { id: 4, text: "COUGH" },
  { id: 5, text: "BREATHLESSNESS" },
  { id: 6, text: "MYALGIA" },
  { id: 7, text: "ABDOMINAL DISCOMFORT" },
  { id: 8, text: "VOMITING/DIARRHOEA" },
  { id: 10, text: "SARI" },
  { id: 11, text: "SPUTUM" },
  { id: 12, text: "NAUSEA" },
  { id: 13, text: "CHEST PAIN" },
  { id: 14, text: "HEMOPTYSIS" },
  { id: 15, text: "NASAL DISCHARGE" },
  { id: 16, text: "BODY ACHE" },
  { id: 9, text: "OTHERS" },
];

export const GENDER_TYPES: Array<OptionsType> = [
  { id: 1, text: "Male" },
  { id: 2, text: "Female" },
  { id: 3, text: "Other" },
];

export const SAMPLE_TEST_RESULT = [
  { id: 1, text: "POSITIVE" },
  { id: 2, text: "NEGATIVE" },
  { id: 3, text: "AWAITING" },
  { id: 4, text: "INVALID" },
];

export const CONSULTATION_SUGGESTION = [
  { id: "HI", text: "Home Isolation" },
  { id: "A", text: "Admission" },
  { id: "R", text: "Refer to another Hospital" },
  { id: "OP", text: "OP Consultation" },
  { id: "DC", text: "Domiciliary Care" },
];

export const ADMITTED_TO = [
  "Isolation Room",
  "ICU",
  "ICU with Non Invasive Ventilator",
  "ICU with Oxygen Support",
  "ICU with Invasive Ventilator",
  "Bed with Oxygen Support",
  "Home Isolation",
  "Gynaecology Ward",
  "Paediatric Ward",
];

export const PATIENT_FILTER_ADMITTED_TO = [
  { id: "0", text: "Not admitted" },
  { id: "1", text: "Isolation Room" },
  { id: "2", text: "ICU" },
  { id: "3", text: "ICU with Non Invasive Ventilator" },
  { id: "4", text: "ICU with Oxygen Support" },
  { id: "5", text: "ICU with Invasive Ventilator" },
  { id: "6", text: "Bed with Oxygen Support" },
  { id: "20", text: "Home Isolation" },
  { id: "30", text: "Gynaecology Ward" },
  { id: "40", text: "Paediatric Ward" },
];

export const PATIENT_CATEGORY = [
  { id: "ASYMPTOMATIC", text: "ASYM (ASYMPTOMATIC) " },
  { id: "Category-A", text: "Mild (Category A)" },
  { id: "Category-B", text: "Moderate (Category B)" },
  { id: "Category-C", text: "Severe (Category C)" },
];

export const PATIENT_FILTER_CATEGORY = [
  { id: "ASYM", text: "ASYM (ASYMPTOMATIC) " },
  { id: "Mild", text: "Mild (Category A)" },
  { id: "Moderate", text: "Moderate (Category B)" },
  { id: "Severe", text: "Severe (Category C)" },
];

export const CURRENT_HEALTH_CHANGE = [
  { id: 0, text: "NO DATA", desc: "" },
  { id: 3, text: "STATUS QUO", desc: "No Change" },
  { id: 4, text: "BETTER", desc: "Better" },
  { id: 2, text: "WORSE", desc: "Worse" },
  { id: 1, text: "REQUIRES VENTILATOR", desc: "Requires Ventilator" },
];

export const SAMPLE_TEST_STATUS = [
  { id: 1, text: "REQUEST_SUBMITTED", desc: "Request Submitted" },
  { id: 2, text: "APPROVED", desc: "Approved for Sample Collection" },
  { id: 3, text: "DENIED", desc: "Request Denied" },
  {
    id: 4,
    text: "SENT_TO_COLLECTON_CENTRE",
    desc: "Sample taken and sent to collection centre",
  },
  { id: 5, text: "RECEIVED_AND_FORWARED", desc: "Received And Forwarded" },
  { id: 6, text: "RECEIVED_AT_LAB", desc: "Received At Lab" },
  { id: 7, text: "COMPLETED", desc: "Test Completed" },
];

export const SAMPLE_FLOW_RULES = {
  REQUEST_SUBMITTED: ["APPROVED", "DENIED"],
  APPROVED: [
    "SENT_TO_COLLECTON_CENTRE",
    "RECEIVED_AND_FORWARED",
    "RECEIVED_AT_LAB",
    "COMPLETED",
  ],
  DENIED: ["REQUEST_SUBMITTED"],
  SENT_TO_COLLECTON_CENTRE: [
    "RECEIVED_AND_FORWARED",
    "RECEIVED_AT_LAB",
    "COMPLETED",
  ],
  RECEIVED_AND_FORWARED: ["RECEIVED_AT_LAB", "COMPLETED"],
  RECEIVED_AT_LAB: ["COMPLETED"],
};

export const ROLE_STATUS_MAP = {
  Staff: ["SENT_TO_COLLECTON_CENTRE"],
  DistrictAdmin: [
    "APPROVED",
    "DENIED",
    "SENT_TO_COLLECTON_CENTRE",
    "RECEIVED_AND_FORWARED",
  ],
  StateLabAdmin: [
    "APPROVED",
    "DENIED",
    "SENT_TO_COLLECTON_CENTRE",
    "RECEIVED_AND_FORWARED",
    "RECEIVED_AT_LAB",
    "COMPLETED",
  ],
};

export const DISEASE_STATUS = [
  "POSITIVE",
  "SUSPECTED",
  "NEGATIVE",
  "RECOVERED",
  "EXPIRED",
];

export const TEST_TYPE = ["UNK", "ANTIGEN", "RTPCR", "CBNAAT", "TRUENAT"];

export const VACCINES = ["CoviShield", "Covaxin"];

export const BLOOD_GROUPS = [
  "UNK",
  "A+",
  "A-",
  "B+",
  "B-",
  "AB+",
  "AB-",
  "O+",
  "O-",
];

export const SAMPLE_TYPE_CHOICES = [
  "UNKNOWN",
  "BA/ETA",
  "TS/NPS/NS",
  "Blood in EDTA",
  "Acute Sera",
  "Covalescent sera",
  "OTHER TYPE",
];

export const ICMR_CATEGORY = [
  "Cat 0",
  "Cat 1",
  "Cat 2",
  "Cat 3",
  "Cat 4",
  "Cat 5a",
  "Cat 5b",
];

export const TELEMEDICINE_ACTIONS = [
  { id: 10, text: "PENDING", desc: "Pending" },
  { id: 30, text: "SPECIALIST_REQUIRED", desc: "Specialist Required" },
  { id: 40, text: "PLAN_FOR_HOME_CARE", desc: "Plan for Home Care" },
  { id: 50, text: "FOLLOW_UP_NOT_REQUIRED", desc: "Follow Up Not Required" },
  { id: 60, text: "COMPLETE", desc: "Complete" },
  { id: 70, text: "REVIEW", desc: "Review" },
  { id: 80, text: "NOT_REACHABLE", desc: "Not Reachable" },
];

export const FRONTLINE_WORKER = [
  "NOT APPLICABLE",
  "HEALTHCARE WORKER",
  "ELECTED REPRESENTATIVE",
  "POLICE OFFICER",
  "REVENUE OFFICIAL",
  "TEACHER",
  "FIRE FORCE",
  "ANGNAWADI WORKER",
  "KUDUMBASREE",
  "VOLUNTEER",
  "SUPERVISOR",
];

export const DESIGNATION_HEALTH_CARE_WORKER = [
  "AMBULANCE DRIVER",
  "ASHA",
  "ATTENDER",
  "CLEANING STAFF",
  "CSSD STAFF",
  "ANEASTHESIA TECHNICHIAN",
  "DIALYSIS TECHNICIAN",
  "DIETICIAN",
  "DOCTOR",
  "FIELD STAFF",
  "LAB ASSISTANT",
  "LAB TECHNICIAN",
  "NURSING ASSISTANT",
  "OFFICE STAFF",
  "PALLIATIVE NURSE",
  "PHARMACIST",
  "PHYSICIAN ASSISTANT",
  "PHYSIOTHERAPIST",
  "PSYCHOLOGIST",
  "RADIOLOGY TECHNICIAN",
  "SECURITY STAFF",
  "SONOLOGIST",
  "STAFF NURSE",
  "OTHERS",
];

export const BREATHLESSNESS_LEVEL = [
  "NOT SPECIFIED",
<<<<<<< HEAD
  "MILD", 
  "MODERATE", 
  "SEVERE"
];

export const RESOURCE_CATEGORY_CHOICES = [ "OXYGEN" ];

export const RESOURCE_CHOICES: Array<OptionsType> = [
  { id: 10, text: "PENDING" },
  { id: 15, text: "ON HOLD" },
  { id: 20, text: "APPROVED" },
  { id: 30, text: "REJECTED" },
  { id: 55, text: "TRANSPORTATION TO BE ARRANGED" },
  { id: 70, text: "TRANSFER IN PROGRESS" },
  { id: 80, text: "COMPLETED" },
];

export const RESOURCE_FILTER_ORDER: Array<OptionsType> = [
  { id: 1, text: "created_date", desc: "ASC Created Date" },
  { id: 2, text: "-created_date", desc: "DESC Created Date" },
  { id: 3, text: "modified_date", desc: "ASC Modified Date" },
  { id: 4, text: "-modified_date", desc: "DESC Modified Date" }
=======
  "MILD",
  "MODERATE",
  "SEVERE",
>>>>>>> 33c046dd
];<|MERGE_RESOLUTION|>--- conflicted
+++ resolved
@@ -410,10 +410,9 @@
 
 export const BREATHLESSNESS_LEVEL = [
   "NOT SPECIFIED",
-<<<<<<< HEAD
-  "MILD", 
-  "MODERATE", 
-  "SEVERE"
+  "MILD",
+  "MODERATE",
+  "SEVERE",
 ];
 
 export const RESOURCE_CATEGORY_CHOICES = [ "OXYGEN" ];
@@ -433,9 +432,4 @@
   { id: 2, text: "-created_date", desc: "DESC Created Date" },
   { id: 3, text: "modified_date", desc: "ASC Modified Date" },
   { id: 4, text: "-modified_date", desc: "DESC Modified Date" }
-=======
-  "MILD",
-  "MODERATE",
-  "SEVERE",
->>>>>>> 33c046dd
 ];