<<<<<<< HEAD
import {
  useRedirect,
  useRoutes,
  // navigate,
  usePath,
  // Link,
  Redirect,
} from "raviger";
import { useState, useEffect } from "react";
// import { useSelector } from "react-redux";
=======
import { useRedirect, useRoutes, usePath, Redirect } from "raviger";
import { useState, useEffect } from "react";
>>>>>>> 8e781b0b
import { BedCapacityForm } from "../Components/Facility/BedCapacityForm";
import { ConsultationDetails } from "../Components/Facility/ConsultationDetails";
import TreatmentSummary from "../Components/Facility/TreatmentSummary";
import { ConsultationForm } from "../Components/Facility/ConsultationForm";
import { DoctorCapacityForm } from "../Components/Facility/DoctorCapacityForm";
import { FacilityCreate } from "../Components/Facility/FacilityCreate";
import { FacilityHome } from "../Components/Facility/FacilityHome";
import { HospitalList } from "../Components/Facility/HospitalList";
import { TriageForm } from "../Components/Facility/TriageForm";
import { DailyRounds } from "../Components/Patient/DailyRounds";
import { PatientManager } from "../Components/Patient/ManagePatients";
import PatientNotes from "../Components/Patient/PatientNotes";
import { PatientHome } from "../Components/Patient/PatientHome";
import { PatientRegister } from "../Components/Patient/PatientRegister";
import { SampleDetails } from "../Components/Patient/SampleDetails";
import SampleReport from "../Components/Patient/SamplePreview";
import { SampleTest } from "../Components/Patient/SampleTest";
import SampleViewAdmin from "../Components/Patient/SampleViewAdmin";
import ManageUsers from "../Components/Users/ManageUsers";
import { UserAdd } from "../Components/Users/UserAdd";
import InventoryList from "../Components/Facility/InventoryList";
import InventoryLog from "../Components/Facility/InventoryLog";
import { AddInventoryForm } from "../Components/Facility/AddInventoryForm";
import { SetInventoryForm } from "../Components/Facility/SetInventoryForm";
import MinQuantityList from "../Components/Facility/MinQuantityList";
import { UpdateMinQuantity } from "../Components/Facility/UpdateMinQuantity";
import { ShiftCreate } from "../Components/Patient/ShiftCreate";
import UserProfile from "../Components/Users/UserProfile";
import ShiftBoardView from "../Components/Shifting/BoardView";
import ShiftListView from "../Components/Shifting/ListView";
import ShiftDetails from "../Components/Shifting/ShiftDetails";
import { ShiftDetailsUpdate } from "../Components/Shifting/ShiftDetailsUpdate";
import ResourceCreate from "../Components/Resource/ResourceCreate";
import ResourceBoardView from "../Components/Resource/ResourceBoardView";
import ResourceListView from "../Components/Resource/ListView";
import ResourceDetails from "../Components/Resource/ResourceDetails";
import { ResourceDetailsUpdate } from "../Components/Resource/ResourceDetailsUpdate";
import ResultList from "../Components/ExternalResult/ResultList";
import ResultItem from "../Components/ExternalResult/ResultItem";
import ExternalResultUpload from "../Components/ExternalResult/ExternalResultUpload";
import ResultUpdate from "../Components/ExternalResult/ResultUpdate";
import { FileUpload } from "../Components/Patient/FileUpload";
import Investigation from "../Components/Facility/Investigations";
import ShowInvestigation from "../Components/Facility/Investigations/ShowInvestigation";
import InvestigationReports from "../Components/Facility/Investigations/Reports";
import AssetCreate from "../Components/Facility/AssetCreate";
import { withTranslation } from "react-i18next";
import DeathReport from "../Components/DeathReport/DeathReport";
import { make as CriticalCareRecording } from "../Components/CriticalCareRecording/CriticalCareRecording.gen";
import ShowPushNotification from "../Components/Notifications/ShowPushNotification";
import { NoticeBoard } from "../Components/Notifications/NoticeBoard";
import { AddLocationForm } from "../Components/Facility/AddLocationForm";
import { AddBedForm } from "../Components/Facility/AddBedForm";
import { LocationManagement } from "../Components/Facility/LocationManagement";
import { BedManagement } from "../Components/Facility/BedManagement";
import AssetsList from "../Components/Assets/AssetsList";
import AssetManage from "../Components/Assets/AssetManage";
import AssetConfigure from "../Components/Assets/AssetConfigure";
import { DailyRoundListDetails } from "../Components/Patient/DailyRoundListDetails";
import HubDashboard from "../Components/Dashboard/HubDashboard";
import { SideBar } from "../Components/Common/SideBar";
import { Feed } from "../Components/Facility/Consultations/Feed";
import { TeleICUFacility } from "../Components/TeleIcu/Facility";
import TeleICUPatientPage from "../Components/TeleIcu/Patient";
import { TeleICUPatientsList } from "../Components/TeleIcu/PatientList";

// const get = require("lodash.get");

// const img = process.env.REACT_APP_LIGHT_LOGO;
const logoBlack = process.env.REACT_APP_BLACK_LOGO;

const routes = {
  "/hub": () => (
    <>
      <HubDashboard />
    </>
  ),
  "/": () => <HospitalList />,
  "/users": () => <ManageUsers />,
  "/user/add": () => <UserAdd />,
  "/user/profile": () => <UserProfile />,
  "/patients": () => <PatientManager />,
  "/patient/:id": ({ id }: any) => <PatientHome id={id} />,
  "/patient/:id/investigation_reports": ({ id }: any) => (
    <InvestigationReports id={id} />
  ),
  "/sample": () => <SampleViewAdmin />,
  "/sample/:id": ({ id }: any) => <SampleDetails id={id} />,
  "/patient/:patientId/test_sample/:sampleId/icmr_sample": ({
    patientId,
    sampleId,
  }: any) => <SampleReport id={patientId} sampleId={sampleId} />,
  "/facility": () => <HospitalList />,
  "/facility/create": () => <FacilityCreate />,
  "/facility/:facilityId/update": ({ facilityId }: any) => (
    <FacilityCreate facilityId={facilityId} />
  ),
  "/facility/:facilityId": ({ facilityId }: any) => (
    <FacilityHome facilityId={facilityId} />
  ),
  "/facility/:facilityId/resource/new": ({ facilityId }: any) => (
    <ResourceCreate facilityId={facilityId} />
  ),
  "/facility/:facilityId/triage": ({ facilityId }: any) => (
    <TriageForm facilityId={facilityId} />
  ),
  "/facility/:facilityId/bed": ({ facilityId }: any) => (
    <BedCapacityForm facilityId={facilityId} />
  ),
  "/facility/:facilityId/doctor": ({ facilityId }: any) => (
    <DoctorCapacityForm facilityId={facilityId} />
  ),
  "/facility/:facilityId/patients": ({ facilityId }: any) => (
    <PatientManager facilityId={facilityId} />
  ),
  "/facility/:facilityId/patient": ({ facilityId }: any) => (
    <PatientRegister facilityId={facilityId} />
  ),
  "/facility/:facilityId/patient/:id": ({ facilityId, id }: any) => (
    <PatientHome facilityId={facilityId} id={id} />
  ),
  "/facility/:facilityId/patient/:id/update": ({ facilityId, id }: any) => (
    <PatientRegister facilityId={facilityId} id={id} />
  ),
  "/facility/:facilityId/patient/:patientId/sample-test": ({
    facilityId,
    patientId,
  }: any) => <SampleTest facilityId={facilityId} patientId={patientId} />,
  "/facility/:facilityId/patient/:patientId/sample/:id": ({ id }: any) => (
    <SampleDetails id={id} />
  ),
  "/facility/:facilityId/patient/:patientId/notes": ({
    facilityId,
    patientId,
  }: any) => <PatientNotes patientId={patientId} facilityId={facilityId} />,
  "/facility/:facilityId/patient/:patientId/files/": ({
    facilityId,
    patientId,
  }: any) => (
    <FileUpload
      patientId={patientId}
      facilityId={facilityId}
      consultationId=""
      type="PATIENT"
      hideBack={false}
      audio={true}
      unspecified={true}
    />
  ),
  "/facility/:facilityId/triage/:id": ({ facilityId, id }: any) => (
    <TriageForm facilityId={facilityId} id={id} />
  ),
  "/facility/:facilityId/bed/:id": ({ facilityId, id }: any) => (
    <BedCapacityForm facilityId={facilityId} id={id} />
  ),
  "/facility/:facilityId/doctor/:id": ({ facilityId, id }: any) => (
    <DoctorCapacityForm facilityId={facilityId} id={id} />
  ),
  "/facility/:facilityId/patient/:patientId/consultation": ({
    facilityId,
    patientId,
  }: any) => <ConsultationForm facilityId={facilityId} patientId={patientId} />,
  "/facility/:facilityId/patient/:patientId/consultation/:id/update": ({
    facilityId,
    patientId,
    id,
  }: any) => (
    <ConsultationForm facilityId={facilityId} patientId={patientId} id={id} />
  ),
  "/facility/:facilityId/patient/:patientId/consultation/:id/files/": ({
    facilityId,
    patientId,
    id,
  }: any) => (
    <FileUpload
      facilityId={facilityId}
      patientId={patientId}
      consultationId={id}
      type="CONSULTATION"
      hideBack={false}
      audio={true}
      unspecified={true}
    />
  ),
  "/facility/:facilityId/patient/:patientId/consultation/:id/investigation/": ({
    facilityId,
    patientId,
    id,
  }: any) => (
    <Investigation
      consultationId={id}
      facilityId={facilityId}
      patientId={patientId}
    />
  ),
  "/facility/:facilityId/patient/:patientId/consultation/:id/investigation/:sessionId":
    ({ facilityId, patientId, id, sessionId }: any) => (
      <ShowInvestigation
        consultationId={id}
        facilityId={facilityId}
        patientId={patientId}
        sessionId={sessionId}
      />
    ),
  "/facility/:facilityId/patient/:patientId/consultation/:id/daily-rounds": ({
    facilityId,
    patientId,
    id,
  }: any) => (
    <DailyRounds
      facilityId={facilityId}
      patientId={patientId}
      consultationId={id}
    />
  ),
  "/facility/:facilityId/patient/:patientId/consultation/:consultationId/daily-rounds/:id/update":
    ({ facilityId, patientId, consultationId, id }: any) => (
      <DailyRounds
        facilityId={facilityId}
        patientId={patientId}
        consultationId={consultationId}
        id={id}
      />
    ),
  "/facility/:facilityId/patient/:patientId/consultation/:consultationId/daily-rounds/:id":
    ({ facilityId, patientId, consultationId, id }: any) => (
      <DailyRoundListDetails
        facilityId={facilityId}
        patientId={patientId}
        consultationId={consultationId}
        id={id}
      />
    ),

  "/facility/:facilityId/patient/:patientId/consultation/:consultationId/daily_rounds/:id":
    ({ facilityId, patientId, consultationId, id }: any) => (
      <CriticalCareRecording
        facilityId={facilityId}
        patientId={patientId}
        consultationId={consultationId}
        id={id}
        preview={true}
      />
    ),
  "/facility/:facilityId/patient/:patientId/consultation/:consultationId/daily_rounds/:id/update":
    ({ facilityId, patientId, consultationId, id }: any) => (
      <CriticalCareRecording
        facilityId={facilityId}
        patientId={patientId}
        consultationId={consultationId}
        id={id}
        preview={false}
      />
    ),
  "/facility/:facilityId/patient/:patientId/shift/new": ({
    facilityId,
    patientId,
  }: any) => <ShiftCreate facilityId={facilityId} patientId={patientId} />,
  "/facility/:facilityId/inventory": ({ facilityId }: any) => (
    <InventoryList facilityId={facilityId} />
  ),
  "/facility/:facilityId/location": ({ facilityId }: any) => (
    <LocationManagement facilityId={facilityId} />
  ),
  "/facility/:facilityId/location/:locationId/beds": ({
    facilityId,
    locationId,
  }: any) => <BedManagement facilityId={facilityId} locationId={locationId} />,
  "/facility/:facilityId/inventory/add": ({ facilityId }: any) => (
    <AddInventoryForm facilityId={facilityId} />
  ),
  "/facility/:facilityId/location/add": ({ facilityId }: any) => (
    <AddLocationForm facilityId={facilityId} />
  ),
  "/facility/:facilityId/location/:locationId/beds/add": ({
    facilityId,
    locationId,
  }: any) => <AddBedForm facilityId={facilityId} locationId={locationId} />,
  "/facility/:facilityId/inventory/min_quantity/set": ({ facilityId }: any) => (
    <SetInventoryForm facilityId={facilityId} />
  ),
  "/facility/:facilityId/inventory/min_quantity/list": ({
    facilityId,
  }: any) => <MinQuantityList facilityId={facilityId} />,
  "/facility/:facilityId/inventory/min_quantity": ({ facilityId }: any) => (
    <Redirect to={`/facility/${facilityId}/inventory/min_quantity/list`} />
  ),
  "/facility/:facilityId/inventory/:inventoryId": ({
    facilityId,
    inventoryId,
  }: any) => <InventoryLog facilityId={facilityId} inventoryId={inventoryId} />,
  "/facility/:facilityId/inventory/:inventoryId/update/:itemId": ({
    facilityId,
    inventoryId,
    itemId,
  }: any) => (
    <UpdateMinQuantity
      facilityId={facilityId}
      inventoryId={inventoryId}
      itemId={itemId}
    />
  ),
  "/facility/:facilityId/assets/new": ({ facilityId }: any) => (
    <AssetCreate facilityId={facilityId} />
  ),
  "/facility/:facilityId/assets/:assetId": ({ facilityId, assetId }: any) => (
    <AssetCreate facilityId={facilityId} assetId={assetId} />
  ),
  "/assets": () => <AssetsList />,
  "/assets/:assetId": ({ assetId }: any) => <AssetManage assetId={assetId} />,
  "/assets/:assetId/configure": ({ assetId }: any) => (
    <AssetConfigure assetId={assetId} />
  ),

  "/shifting": () =>
    localStorage.getItem("defaultShiftView") === "list" ? (
      <ShiftListView />
    ) : (
      <ShiftBoardView />
    ),
  "/shifting/board-view": () => <ShiftBoardView />,
  "/shifting/list-view": () => <ShiftListView />,
  "/shifting/:id": ({ id }: any) => <ShiftDetails id={id} />,
  "/shifting/:id/update": ({ id }: any) => <ShiftDetailsUpdate id={id} />,
  "/resource": () =>
    localStorage.getItem("defaultResourceView") === "list" ? (
      <ResourceListView />
    ) : (
      <ResourceBoardView />
    ),

  "/resource/board-view": () => <ResourceBoardView />,
  "/resource/list-view": () => <ResourceListView />,
  "/resource/:id": ({ id }: any) => <ResourceDetails id={id} />,
  "/resource/:id/update": ({ id }: any) => <ResourceDetailsUpdate id={id} />,
  "/external_results": () => <ResultList />,
  "/external_results/upload": () => <ExternalResultUpload />,
  "/external_results/:id": ({ id }: any) => <ResultItem id={id} />,
  "/external_results/:id/update": ({ id }: any) => <ResultUpdate id={id} />,
  "/death_report/:id": ({ id }: any) => <DeathReport id={id} />,
  "/notifications/:id": (id: any) => <ShowPushNotification external_id={id} />,
  "/notice_board/": () => <NoticeBoard />,
  "/facility/:facilityId/patient/:patientId/consultation/:consultationId": ({
    facilityId,
    patientId,
    consultationId,
  }: any) => (
    <ConsultationDetails
      facilityId={facilityId}
      patientId={patientId}
      consultationId={consultationId}
      tab={"updates"}
    />
  ),
  "/facility/:facilityId/patient/:patientId/consultation/:consultationId/feed":
    ({ facilityId, patientId, consultationId }: any) => (
      <Feed
        facilityId={facilityId}
        patientId={patientId}
        consultationId={consultationId}
      />
    ),
  "/facility/:facilityId/patient/:patientId/consultation/:consultationId/treatment-summary":
    ({ patientId, consultationId }: any) => (
      <TreatmentSummary
        consultationId={consultationId}
        patientId={patientId}
        dailyRoundsListData={[]}
      />
    ),
  "/facility/:facilityId/patient/:patientId/consultation/:consultationId/:tab":
    ({ facilityId, patientId, consultationId, tab }: any) => (
      <ConsultationDetails
        facilityId={facilityId}
        patientId={patientId}
        consultationId={consultationId}
        tab={tab}
      />
    ),

  "/teleicu/facility/:facilityId/patient/:patientId": ({
    patientId,
    facilityId,
  }: any) => (
    <TeleICUPatientPage facilityId={facilityId} patientId={patientId} />
  ),
  "/teleicu/facility": () => <TeleICUFacility />,
  "/teleicu/facility/:facilityId": ({ facilityId }: any) => (
    <TeleICUPatientsList facilityId={facilityId} />
  ),
};

<<<<<<< HEAD
/*let menus = [
=======
// eslint-disable-next-line @typescript-eslint/no-unused-vars
const menus = [
>>>>>>> 8e781b0b
  {
    title: "Facilities",
    link: "/facility",
    icon: "fas fa-hospital",
  },
  {
    title: "Patients",
    link: "/patients",
    icon: "fas fa-user-injured",
  },
  {
    title: "TeleICU",
    link: "/teleicu",
    icon: "fas fa-bed-pulse",
  },
  {
    title: "Assets",
    link: "/assets",
    icon: "fas fa-shopping-cart",
  },
  {
    title: "Sample Test",
    link: "/sample",
    icon: "fas fa-medkit",
  },
  {
    title: "Shifting",
    link: "/shifting",
    icon: "fas fa-ambulance",
  },
  {
    title: "Resource",
    link: "/resource",
    icon: "fas fa-heartbeat",
  },
  {
    title: "External Results",
    link: "/external_results",
    icon: "fas fa-vials",
  },
  {
    title: "Users",
    link: "/users",
    icon: "fas fa-user-friends",
  },
  {
    title: "Tele ICU",
    link: "/teleicu/facility",
    icon: "fas fa-video",
  },
  {
    title: "Profile",
    link: "/user/profile",
    icon: "fas fa-user-secret",
  },
  {
    title: "Notice Board",
    link: "/notice_board/",
    icon: "fas fa-comment-alt",
  },
];*/

const AppRouter = () => {
  useRedirect("/", "/facility");
  useRedirect("/teleicu", "/teleicu/facility");
  useRedirect("/user", "/users");
  const pages = useRoutes(routes);
  const path = usePath();
  const [isSidebarOpen, setIsSidebarOpen] = useState(false);

  useEffect(() => {
    const pageContainer = window.document.getElementById("pages");
    pageContainer?.scroll(0, 0);
  }, [path]);

  return (
    <div className="h-screen flex overflow-hidden bg-gray-100">
      <SideBar isOpen={isSidebarOpen} setIsOpen={setIsSidebarOpen} />

      <div className="flex flex-col w-full flex-1 overflow-hidden">
        <div className="flex md:hidden relative z-10 flex-shrink-0 h-16 bg-white shadow">
          <button
            onClick={() => setIsSidebarOpen(true)}
            className="px-4 border-r border-gray-200 text-gray-500 focus:outline-none focus:bg-gray-100 focus:text-gray-600 md:hidden"
            aria-label="Open sidebar"
          >
            <svg
              className="h-6 w-6"
              stroke="currentColor"
              fill="none"
              viewBox="0 0 24 24"
            >
              <path
                strokeLinecap="round"
                strokeLinejoin="round"
                strokeWidth="2"
                d="M4 6h16M4 12h16M4 18h7"
              />
            </svg>
          </button>
          <a
            href="/"
            className="md:hidden flex h-full w-full items-center px-4"
          >
            <img className="h-6 w-auto" src={logoBlack} alt="care logo" />
          </a>
        </div>

        <main
          id="pages"
          className="flex-1 overflow-y-auto pb-4 md:py-0 focus:outline-none"
        >
          <div className="max-w-8xl mx-auto px-5 py-3">{pages}</div>
        </main>
      </div>
    </div>
  );
};
export default withTranslation()(AppRouter);<|MERGE_RESOLUTION|>--- conflicted
+++ resolved
@@ -1,18 +1,5 @@
-<<<<<<< HEAD
-import {
-  useRedirect,
-  useRoutes,
-  // navigate,
-  usePath,
-  // Link,
-  Redirect,
-} from "raviger";
-import { useState, useEffect } from "react";
-// import { useSelector } from "react-redux";
-=======
 import { useRedirect, useRoutes, usePath, Redirect } from "raviger";
 import { useState, useEffect } from "react";
->>>>>>> 8e781b0b
 import { BedCapacityForm } from "../Components/Facility/BedCapacityForm";
 import { ConsultationDetails } from "../Components/Facility/ConsultationDetails";
 import TreatmentSummary from "../Components/Facility/TreatmentSummary";
@@ -405,12 +392,8 @@
   ),
 };
 
-<<<<<<< HEAD
-/*let menus = [
-=======
 // eslint-disable-next-line @typescript-eslint/no-unused-vars
 const menus = [
->>>>>>> 8e781b0b
   {
     title: "Facilities",
     link: "/facility",
