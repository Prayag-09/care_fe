import { useRedirect, useRoutes, usePath, Redirect } from "raviger";
import { useState, useEffect } from "react";
import { BedCapacityForm } from "../Components/Facility/BedCapacityForm";
import { ConsultationDetails } from "../Components/Facility/ConsultationDetails";
import TreatmentSummary from "../Components/Facility/TreatmentSummary";
import { ConsultationForm } from "../Components/Facility/ConsultationForm";
import { DoctorCapacityForm } from "../Components/Facility/DoctorCapacityForm";
import { FacilityCreate } from "../Components/Facility/FacilityCreate";
import { FacilityHome } from "../Components/Facility/FacilityHome";
import { HospitalList } from "../Components/Facility/HospitalList";
import { TriageForm } from "../Components/Facility/TriageForm";
import { DailyRounds } from "../Components/Patient/DailyRounds";
import { PatientManager } from "../Components/Patient/ManagePatients";
import PatientNotes from "../Components/Patient/PatientNotes";
import { PatientHome } from "../Components/Patient/PatientHome";
import { PatientRegister } from "../Components/Patient/PatientRegister";
import { SampleDetails } from "../Components/Patient/SampleDetails";
import SampleReport from "../Components/Patient/SamplePreview";
import { SampleTest } from "../Components/Patient/SampleTest";
import SampleViewAdmin from "../Components/Patient/SampleViewAdmin";
import ManageUsers from "../Components/Users/ManageUsers";
import { UserAdd } from "../Components/Users/UserAdd";
import InventoryList from "../Components/Facility/InventoryList";
import InventoryLog from "../Components/Facility/InventoryLog";
import { AddInventoryForm } from "../Components/Facility/AddInventoryForm";
import { SetInventoryForm } from "../Components/Facility/SetInventoryForm";
import MinQuantityList from "../Components/Facility/MinQuantityList";
import { UpdateMinQuantity } from "../Components/Facility/UpdateMinQuantity";
import { ShiftCreate } from "../Components/Patient/ShiftCreate";
import UserProfile from "../Components/Users/UserProfile";
import ShiftBoardView from "../Components/Shifting/BoardView";
import ShiftListView from "../Components/Shifting/ListView";
import ShiftDetails from "../Components/Shifting/ShiftDetails";
import { ShiftDetailsUpdate } from "../Components/Shifting/ShiftDetailsUpdate";
import ResourceCreate from "../Components/Resource/ResourceCreate";
import ResourceBoardView from "../Components/Resource/ResourceBoardView";
import ResourceListView from "../Components/Resource/ListView";
import ResourceDetails from "../Components/Resource/ResourceDetails";
import { ResourceDetailsUpdate } from "../Components/Resource/ResourceDetailsUpdate";
import ResultList from "../Components/ExternalResult/ResultList";
import ResultItem from "../Components/ExternalResult/ResultItem";
import ExternalResultUpload from "../Components/ExternalResult/ExternalResultUpload";
import ResultUpdate from "../Components/ExternalResult/ResultUpdate";
import { FileUpload } from "../Components/Patient/FileUpload";
import Investigation from "../Components/Facility/Investigations";
import ShowInvestigation from "../Components/Facility/Investigations/ShowInvestigation";
import InvestigationReports from "../Components/Facility/Investigations/Reports";
import AssetCreate from "../Components/Facility/AssetCreate";
import DeathReport from "../Components/DeathReport/DeathReport";
import { make as CriticalCareRecording } from "../Components/CriticalCareRecording/CriticalCareRecording.gen";
import ShowPushNotification from "../Components/Notifications/ShowPushNotification";
import { NoticeBoard } from "../Components/Notifications/NoticeBoard";
import { AddLocationForm } from "../Components/Facility/AddLocationForm";
import { AddBedForm } from "../Components/Facility/AddBedForm";
import { LocationManagement } from "../Components/Facility/LocationManagement";
import { BedManagement } from "../Components/Facility/BedManagement";
import AssetsList from "../Components/Assets/AssetsList";
import AssetManage from "../Components/Assets/AssetManage";
import AssetConfigure from "../Components/Assets/AssetConfigure";
import { DailyRoundListDetails } from "../Components/Patient/DailyRoundListDetails";
import HubDashboard from "../Components/Dashboard/HubDashboard";
import { SideBar } from "../Components/Common/SideBar";
import { Feed } from "../Components/Facility/Consultations/Feed";
import { TeleICUFacility } from "../Components/TeleIcu/Facility";
import TeleICUPatientPage from "../Components/TeleIcu/Patient";
import { TeleICUPatientsList } from "../Components/TeleIcu/PatientList";
import Error404 from "../Components/ErrorPages/404";

<<<<<<< HEAD
=======
// const get = require("lodash.get");

// const img = process.env.REACT_APP_LIGHT_LOGO;
>>>>>>> 52b3c01b
const logoBlack = process.env.REACT_APP_BLACK_LOGO;

const routes = {
  "/hub": () => <HubDashboard />,
  "/": () => <HospitalList />,
  "/users": () => <ManageUsers />,
  "/user/add": () => <UserAdd />,
  "/user/profile": () => <UserProfile />,
  "/patients": () => <PatientManager />,
  "/patient/:id": ({ id }: any) => <PatientHome id={id} />,
  "/patient/:id/investigation_reports": ({ id }: any) => (
    <InvestigationReports id={id} />
  ),
  "/sample": () => <SampleViewAdmin />,
  "/sample/:id": ({ id }: any) => <SampleDetails id={id} />,
  "/patient/:patientId/test_sample/:sampleId/icmr_sample": ({
    patientId,
    sampleId,
  }: any) => <SampleReport id={patientId} sampleId={sampleId} />,
  "/facility": () => <HospitalList />,
  "/facility/create": () => <FacilityCreate />,
  "/facility/:facilityId/update": ({ facilityId }: any) => (
    <FacilityCreate facilityId={facilityId} />
  ),
  "/facility/:facilityId": ({ facilityId }: any) => (
    <FacilityHome facilityId={facilityId} />
  ),
  "/facility/:facilityId/resource/new": ({ facilityId }: any) => (
    <ResourceCreate facilityId={facilityId} />
  ),
  "/facility/:facilityId/triage": ({ facilityId }: any) => (
    <TriageForm facilityId={facilityId} />
  ),
  "/facility/:facilityId/bed": ({ facilityId }: any) => (
    <BedCapacityForm facilityId={facilityId} />
  ),
  "/facility/:facilityId/doctor": ({ facilityId }: any) => (
    <DoctorCapacityForm facilityId={facilityId} />
  ),
  "/facility/:facilityId/patients": ({ facilityId }: any) => (
    <PatientManager facilityId={facilityId} />
  ),
  "/facility/:facilityId/patient": ({ facilityId }: any) => (
    <PatientRegister facilityId={facilityId} />
  ),
  "/facility/:facilityId/patient/:id": ({ facilityId, id }: any) => (
    <PatientHome facilityId={facilityId} id={id} />
  ),
  "/facility/:facilityId/patient/:id/update": ({ facilityId, id }: any) => (
    <PatientRegister facilityId={facilityId} id={id} />
  ),
  "/facility/:facilityId/patient/:patientId/sample-test": ({
    facilityId,
    patientId,
  }: any) => <SampleTest facilityId={facilityId} patientId={patientId} />,
  "/facility/:facilityId/patient/:patientId/sample/:id": ({ id }: any) => (
    <SampleDetails id={id} />
  ),
  "/facility/:facilityId/patient/:patientId/notes": ({
    facilityId,
    patientId,
  }: any) => <PatientNotes patientId={patientId} facilityId={facilityId} />,
  "/facility/:facilityId/patient/:patientId/files/": ({
    facilityId,
    patientId,
  }: any) => (
    <FileUpload
      patientId={patientId}
      facilityId={facilityId}
      consultationId=""
      type="PATIENT"
      hideBack={false}
      audio={true}
      unspecified={true}
    />
  ),
  "/facility/:facilityId/triage/:id": ({ facilityId, id }: any) => (
    <TriageForm facilityId={facilityId} id={id} />
  ),
  "/facility/:facilityId/bed/:id": ({ facilityId, id }: any) => (
    <BedCapacityForm facilityId={facilityId} id={id} />
  ),
  "/facility/:facilityId/doctor/:id": ({ facilityId, id }: any) => (
    <DoctorCapacityForm facilityId={facilityId} id={id} />
  ),
  "/facility/:facilityId/patient/:patientId/consultation": ({
    facilityId,
    patientId,
  }: any) => <ConsultationForm facilityId={facilityId} patientId={patientId} />,
  "/facility/:facilityId/patient/:patientId/consultation/:id/update": ({
    facilityId,
    patientId,
    id,
  }: any) => (
    <ConsultationForm facilityId={facilityId} patientId={patientId} id={id} />
  ),
  "/facility/:facilityId/patient/:patientId/consultation/:id/files/": ({
    facilityId,
    patientId,
    id,
  }: any) => (
    <FileUpload
      facilityId={facilityId}
      patientId={patientId}
      consultationId={id}
      type="CONSULTATION"
      hideBack={false}
      audio={true}
      unspecified={true}
    />
  ),
  "/facility/:facilityId/patient/:patientId/consultation/:id/investigation/": ({
    facilityId,
    patientId,
    id,
  }: any) => (
    <Investigation
      consultationId={id}
      facilityId={facilityId}
      patientId={patientId}
    />
  ),
  "/facility/:facilityId/patient/:patientId/consultation/:id/investigation/:sessionId":
    ({ facilityId, patientId, id, sessionId }: any) => (
      <ShowInvestigation
        consultationId={id}
        facilityId={facilityId}
        patientId={patientId}
        sessionId={sessionId}
      />
    ),
  "/facility/:facilityId/patient/:patientId/consultation/:id/daily-rounds": ({
    facilityId,
    patientId,
    id,
  }: any) => (
    <DailyRounds
      facilityId={facilityId}
      patientId={patientId}
      consultationId={id}
    />
  ),
  "/facility/:facilityId/patient/:patientId/consultation/:consultationId/daily-rounds/:id/update":
    ({ facilityId, patientId, consultationId, id }: any) => (
      <DailyRounds
        facilityId={facilityId}
        patientId={patientId}
        consultationId={consultationId}
        id={id}
      />
    ),
  "/facility/:facilityId/patient/:patientId/consultation/:consultationId/daily-rounds/:id":
    ({ facilityId, patientId, consultationId, id }: any) => (
      <DailyRoundListDetails
        facilityId={facilityId}
        patientId={patientId}
        consultationId={consultationId}
        id={id}
      />
    ),

  "/facility/:facilityId/patient/:patientId/consultation/:consultationId/daily_rounds/:id":
    ({ facilityId, patientId, consultationId, id }: any) => (
      <CriticalCareRecording
        facilityId={facilityId}
        patientId={patientId}
        consultationId={consultationId}
        id={id}
        preview={true}
      />
    ),
  "/facility/:facilityId/patient/:patientId/consultation/:consultationId/daily_rounds/:id/update":
    ({ facilityId, patientId, consultationId, id }: any) => (
      <CriticalCareRecording
        facilityId={facilityId}
        patientId={patientId}
        consultationId={consultationId}
        id={id}
        preview={false}
      />
    ),
  "/facility/:facilityId/patient/:patientId/shift/new": ({
    facilityId,
    patientId,
  }: any) => <ShiftCreate facilityId={facilityId} patientId={patientId} />,
  "/facility/:facilityId/inventory": ({ facilityId }: any) => (
    <InventoryList facilityId={facilityId} />
  ),
  "/facility/:facilityId/location": ({ facilityId }: any) => (
    <LocationManagement facilityId={facilityId} />
  ),
  "/facility/:facilityId/location/:locationId/beds": ({
    facilityId,
    locationId,
  }: any) => <BedManagement facilityId={facilityId} locationId={locationId} />,
  "/facility/:facilityId/inventory/add": ({ facilityId }: any) => (
    <AddInventoryForm facilityId={facilityId} />
  ),
  "/facility/:facilityId/location/add": ({ facilityId }: any) => (
    <AddLocationForm facilityId={facilityId} />
  ),
  "/facility/:facilityId/location/:locationId/beds/add": ({
    facilityId,
    locationId,
  }: any) => <AddBedForm facilityId={facilityId} locationId={locationId} />,
  "/facility/:facilityId/inventory/min_quantity/set": ({ facilityId }: any) => (
    <SetInventoryForm facilityId={facilityId} />
  ),
  "/facility/:facilityId/inventory/min_quantity/list": ({
    facilityId,
  }: any) => <MinQuantityList facilityId={facilityId} />,
  "/facility/:facilityId/inventory/min_quantity": ({ facilityId }: any) => (
    <Redirect to={`/facility/${facilityId}/inventory/min_quantity/list`} />
  ),
  "/facility/:facilityId/inventory/:inventoryId": ({
    facilityId,
    inventoryId,
  }: any) => <InventoryLog facilityId={facilityId} inventoryId={inventoryId} />,
  "/facility/:facilityId/inventory/:inventoryId/update/:itemId": ({
    facilityId,
    inventoryId,
    itemId,
  }: any) => (
    <UpdateMinQuantity
      facilityId={facilityId}
      inventoryId={inventoryId}
      itemId={itemId}
    />
  ),
  "/facility/:facilityId/assets/new": ({ facilityId }: any) => (
    <AssetCreate facilityId={facilityId} />
  ),
  "/facility/:facilityId/assets/:assetId": ({ facilityId, assetId }: any) => (
    <AssetCreate facilityId={facilityId} assetId={assetId} />
  ),
  "/assets": () => <AssetsList />,
  "/assets/:assetId": ({ assetId }: any) => <AssetManage assetId={assetId} />,
  "/assets/:assetId/configure": ({ assetId }: any) => (
    <AssetConfigure assetId={assetId} />
  ),

  "/shifting": () =>
    localStorage.getItem("defaultShiftView") === "list" ? (
      <ShiftListView />
    ) : (
      <ShiftBoardView />
    ),
  "/shifting/board-view": () => <ShiftBoardView />,
  "/shifting/list-view": () => <ShiftListView />,
  "/shifting/:id": ({ id }: any) => <ShiftDetails id={id} />,
  "/shifting/:id/update": ({ id }: any) => <ShiftDetailsUpdate id={id} />,
  "/resource": () =>
    localStorage.getItem("defaultResourceView") === "list" ? (
      <ResourceListView />
    ) : (
      <ResourceBoardView />
    ),

  "/resource/board-view": () => <ResourceBoardView />,
  "/resource/list-view": () => <ResourceListView />,
  "/resource/:id": ({ id }: any) => <ResourceDetails id={id} />,
  "/resource/:id/update": ({ id }: any) => <ResourceDetailsUpdate id={id} />,
  "/external_results": () => <ResultList />,
  "/external_results/upload": () => <ExternalResultUpload />,
  "/external_results/:id": ({ id }: any) => <ResultItem id={id} />,
  "/external_results/:id/update": ({ id }: any) => <ResultUpdate id={id} />,
  "/death_report/:id": ({ id }: any) => <DeathReport id={id} />,
  "/notifications/:id": (id: any) => <ShowPushNotification external_id={id} />,
  "/notice_board/": () => <NoticeBoard />,
  "/facility/:facilityId/patient/:patientId/consultation/:consultationId": ({
    facilityId,
    patientId,
    consultationId,
  }: any) => (
    <ConsultationDetails
      facilityId={facilityId}
      patientId={patientId}
      consultationId={consultationId}
      tab={"updates"}
    />
  ),
  "/facility/:facilityId/patient/:patientId/consultation/:consultationId/feed":
    ({ facilityId, patientId, consultationId }: any) => (
      <Feed
        facilityId={facilityId}
        patientId={patientId}
        consultationId={consultationId}
      />
    ),
  "/facility/:facilityId/patient/:patientId/consultation/:consultationId/treatment-summary":
    ({ patientId, consultationId }: any) => (
      <TreatmentSummary
        facilityId={facilityId}
        consultationId={consultationId}
        patientId={patientId}
        dailyRoundsListData={[]}
      />
    ),
  "/facility/:facilityId/patient/:patientId/consultation/:consultationId/:tab":
    ({ facilityId, patientId, consultationId, tab }: any) => (
      <ConsultationDetails
        facilityId={facilityId}
        patientId={patientId}
        consultationId={consultationId}
        tab={tab}
      />
    ),

  "/teleicu/facility/:facilityId/patient/:patientId": ({
    patientId,
    facilityId,
  }: any) => (
    <TeleICUPatientPage facilityId={facilityId} patientId={patientId} />
  ),
  "/teleicu/facility": () => <TeleICUFacility />,
  "/teleicu/facility/:facilityId": ({ facilityId }: any) => (
    <TeleICUPatientsList facilityId={facilityId} />
  ),
};

<<<<<<< HEAD
const AppRouter = () => {
  useRedirect("/", "/facility");
  useRedirect("/teleicu", "/teleicu/facility");
  const pages = useRoutes(routes) || <Error404 />;
=======
// eslint-disable-next-line @typescript-eslint/no-unused-vars
const menus = [
  {
    title: "Facilities",
    link: "/facility",
    icon: "fas fa-hospital",
  },
  {
    title: "Patients",
    link: "/patients",
    icon: "fas fa-user-injured",
  },
  {
    title: "TeleICU",
    link: "/teleicu",
    icon: "fas fa-bed-pulse",
  },
  {
    title: "Assets",
    link: "/assets",
    icon: "fas fa-shopping-cart",
  },
  {
    title: "Sample Test",
    link: "/sample",
    icon: "fas fa-medkit",
  },
  {
    title: "Shifting",
    link: "/shifting",
    icon: "fas fa-ambulance",
  },
  {
    title: "Resource",
    link: "/resource",
    icon: "fas fa-heartbeat",
  },
  {
    title: "External Results",
    link: "/external_results",
    icon: "fas fa-vials",
  },
  {
    title: "Users",
    link: "/users",
    icon: "fas fa-user-friends",
  },
  {
    title: "Tele ICU",
    link: "/teleicu/facility",
    icon: "fas fa-video",
  },
  {
    title: "Profile",
    link: "/user/profile",
    icon: "fas fa-user-secret",
  },
  {
    title: "Notice Board",
    link: "/notice_board/",
    icon: "fas fa-comment-alt",
  },
];

export default function AppRouter() {
  useRedirect("/", "/facility");
  useRedirect("/teleicu", "/teleicu/facility");
  useRedirect("/user", "/users");
  const pages = useRoutes(routes);
>>>>>>> 52b3c01b
  const path = usePath();
  const [isSidebarOpen, setIsSidebarOpen] = useState(false);

  useEffect(() => {
    const pageContainer = window.document.getElementById("pages");
    pageContainer?.scroll(0, 0);
  }, [path]);

  return (
    <div className="h-screen flex overflow-hidden bg-gray-100">
      <SideBar isOpen={isSidebarOpen} setIsOpen={setIsSidebarOpen} />

      <div className="flex flex-col w-full flex-1 overflow-hidden">
        <div className="flex md:hidden relative z-10 shrink-0 h-16 bg-white shadow">
          <button
            onClick={() => setIsSidebarOpen(true)}
            className="px-4 border-r border-gray-200 text-gray-500 focus:outline-none focus:bg-gray-100 focus:text-gray-600 md:hidden"
            aria-label="Open sidebar"
          >
            <svg
              className="h-6 w-6"
              stroke="currentColor"
              fill="none"
              viewBox="0 0 24 24"
            >
              <path
                strokeLinecap="round"
                strokeLinejoin="round"
                strokeWidth="2"
                d="M4 6h16M4 12h16M4 18h7"
              />
            </svg>
          </button>
          <a
            href="/"
            className="md:hidden flex h-full w-full items-center px-4"
          >
            <img className="h-6 w-auto" src={logoBlack} alt="care logo" />
          </a>
        </div>

        <main
          id="pages"
          className="flex-1 overflow-y-auto pb-4 md:py-0 focus:outline-none"
        >
          <div className="max-w-8xl mx-auto px-5 py-3">{pages}</div>
        </main>
      </div>
    </div>
  );
}<|MERGE_RESOLUTION|>--- conflicted
+++ resolved
@@ -66,12 +66,6 @@
 import { TeleICUPatientsList } from "../Components/TeleIcu/PatientList";
 import Error404 from "../Components/ErrorPages/404";
 
-<<<<<<< HEAD
-=======
-// const get = require("lodash.get");
-
-// const img = process.env.REACT_APP_LIGHT_LOGO;
->>>>>>> 52b3c01b
 const logoBlack = process.env.REACT_APP_BLACK_LOGO;
 
 const routes = {
@@ -392,82 +386,11 @@
   ),
 };
 
-<<<<<<< HEAD
-const AppRouter = () => {
-  useRedirect("/", "/facility");
-  useRedirect("/teleicu", "/teleicu/facility");
-  const pages = useRoutes(routes) || <Error404 />;
-=======
-// eslint-disable-next-line @typescript-eslint/no-unused-vars
-const menus = [
-  {
-    title: "Facilities",
-    link: "/facility",
-    icon: "fas fa-hospital",
-  },
-  {
-    title: "Patients",
-    link: "/patients",
-    icon: "fas fa-user-injured",
-  },
-  {
-    title: "TeleICU",
-    link: "/teleicu",
-    icon: "fas fa-bed-pulse",
-  },
-  {
-    title: "Assets",
-    link: "/assets",
-    icon: "fas fa-shopping-cart",
-  },
-  {
-    title: "Sample Test",
-    link: "/sample",
-    icon: "fas fa-medkit",
-  },
-  {
-    title: "Shifting",
-    link: "/shifting",
-    icon: "fas fa-ambulance",
-  },
-  {
-    title: "Resource",
-    link: "/resource",
-    icon: "fas fa-heartbeat",
-  },
-  {
-    title: "External Results",
-    link: "/external_results",
-    icon: "fas fa-vials",
-  },
-  {
-    title: "Users",
-    link: "/users",
-    icon: "fas fa-user-friends",
-  },
-  {
-    title: "Tele ICU",
-    link: "/teleicu/facility",
-    icon: "fas fa-video",
-  },
-  {
-    title: "Profile",
-    link: "/user/profile",
-    icon: "fas fa-user-secret",
-  },
-  {
-    title: "Notice Board",
-    link: "/notice_board/",
-    icon: "fas fa-comment-alt",
-  },
-];
-
 export default function AppRouter() {
   useRedirect("/", "/facility");
   useRedirect("/teleicu", "/teleicu/facility");
   useRedirect("/user", "/users");
-  const pages = useRoutes(routes);
->>>>>>> 52b3c01b
+  const pages = useRoutes(routes) || <Error404 />;
   const path = usePath();
   const [isSidebarOpen, setIsSidebarOpen] = useState(false);
 
