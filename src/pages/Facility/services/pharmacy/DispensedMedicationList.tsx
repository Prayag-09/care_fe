import { useMutation, useQuery, useQueryClient } from "@tanstack/react-query";
import { useState } from "react";
import { useTranslation } from "react-i18next";
import { toast } from "sonner";

import { Badge } from "@/components/ui/badge";
import { Button } from "@/components/ui/button";
import { Checkbox } from "@/components/ui/checkbox";
import { EmptyState } from "@/components/ui/empty-state";
import {
  Select,
  SelectContent,
  SelectItem,
  SelectTrigger,
  SelectValue,
} from "@/components/ui/select";
import {
  Table,
  TableBody,
  TableCell,
  TableHead,
  TableHeader,
  TableRow,
} from "@/components/ui/table";
import { Tabs, TabsList, TabsTrigger } from "@/components/ui/tabs";
import {
  Tooltip,
  TooltipContent,
  TooltipProvider,
  TooltipTrigger,
} from "@/components/ui/tooltip";

import { TableSkeleton } from "@/components/Common/SkeletonLoading";

import useFilters from "@/hooks/useFilters";

import mutate from "@/Utils/request/mutate";
import query from "@/Utils/request/query";
import ViewDefaultAccountButton from "@/pages/Facility/billing/account/ViewDefaultAccountButton";
import { CreateInvoiceSheet } from "@/pages/Facility/billing/account/components/CreateInvoiceSheet";
import {
  AccountBillingStatus,
  AccountStatus,
} from "@/types/billing/account/Account";
import accountApi from "@/types/billing/account/accountApi";
import {
  ChargeItemRead,
  ChargeItemStatus,
} from "@/types/billing/chargeItem/chargeItem";
import {
  MedicationDispenseCategory,
  MedicationDispenseRead,
  MedicationDispenseStatus,
  MedicationDispenseUpdate,
  MedicationDispenseUpsert,
} from "@/types/emr/medicationDispense/medicationDispense";
import { MEDICATION_DISPENSE_STATUS_COLORS } from "@/types/emr/medicationDispense/medicationDispense";
import medicationDispenseApi from "@/types/emr/medicationDispense/medicationDispenseApi";

interface MedicationTableProps {
  medications: MedicationDispenseRead[];
  selectedMedications: string[];
  onSelectionChange: (id: string) => void;
  onSelectAll: () => void;
  showCheckbox?: boolean;
}

function MedicationTable({
  medications,
  selectedMedications,
  onSelectionChange,
  onSelectAll,
  showCheckbox = true,
}: MedicationTableProps) {
  const { t } = useTranslation();
  const queryClient = useQueryClient();

  const { mutate: updateMedication } = useMutation({
    mutationFn: (body: MedicationDispenseUpdate) => {
      return mutate(medicationDispenseApi.update, {
        body: {
          status: body.status,
        },
        pathParams: {
          id: body.id,
        },
      })(body);
    },
    onSuccess: () => {
      queryClient.invalidateQueries({ queryKey: ["medication_dispense"] });
      toast.success(t("dispense_status_updated"));
    },
  });

  const editableStatuses = [
    MedicationDispenseStatus.preparation,
    MedicationDispenseStatus.in_progress,
    MedicationDispenseStatus.on_hold,
  ];

  return (
    <div className="overflow-hidden rounded-md border-2 border-white shadow-md">
      <Table className="rounded-md">
        <TableHeader className="bg-gray-100 text-gray-700">
          <TableRow className="divide-x">
            {showCheckbox && (
              <TableHead className="w-[50px] pl-4">
                <Checkbox
                  checked={selectedMedications.length === medications.length}
                  onCheckedChange={onSelectAll}
                  className="mb-2 checked:mb-0"
                />
              </TableHead>
            )}
            <TableHead className="text-gray-700">{t("medicine")}</TableHead>
            <TableHead className="text-gray-700">{t("dosage")}</TableHead>
            <TableHead className="text-gray-700">{t("frequency")}</TableHead>
            <TableHead className="text-gray-700">{t("quantity")}</TableHead>
            <TableHead className="text-gray-700">{t("status")}</TableHead>
            <TableHead className="text-gray-700">
              {t("prepared_date")}
            </TableHead>
            <TableHead className="text-gray-700">
              {t("payment_status")}
            </TableHead>
          </TableRow>
        </TableHeader>
        <TableBody className="bg-white">
          {medications.map((medication) => {
            const instruction = medication.dosage_instruction[0] ?? {};
            const frequency = instruction?.timing?.code;
            const dosage = instruction?.dose_and_rate?.dose_quantity;
            const isPaid = medication.charge_item.paid_invoice;
            const shouldShowCheckbox = showCheckbox;

            return (
              <TableRow
                key={medication.id}
                className="hover:bg-gray-50 divide-x"
              >
                {shouldShowCheckbox && (
                  <TableCell className="text-gray-950 p-0">
                    <TooltipProvider>
                      <Tooltip>
                        <TooltipTrigger asChild>
                          <span className="flex items-center justify-center p-2">
                            {shouldShowCheckbox && isPaid && (
                              <Checkbox
                                checked={selectedMedications.includes(
                                  medication.id,
                                )}
                                onCheckedChange={() =>
                                  onSelectionChange(medication.id)
                                }
                              />
                            )}
                          </span>
                        </TooltipTrigger>
                        {shouldShowCheckbox && !isPaid && (
                          <TooltipContent>
                            <p>{t("cannot_complete_unpaid_medication")}</p>
                          </TooltipContent>
                        )}
                      </Tooltip>
                    </TooltipProvider>
                  </TableCell>
                )}
                <TableCell className="text-gray-950 font-semibold">
                  {medication.item.product.product_knowledge.name}
                </TableCell>
                <TableCell className={"text-gray-950"}>
                  {dosage ? `${dosage.value} ${dosage.unit.display}` : "-"}
                </TableCell>
                <TableCell className={"text-gray-950"}>
                  {instruction?.as_needed_boolean
                    ? `${t("as_needed_prn")} ${
                        instruction?.as_needed_for?.display
                          ? `(${instruction.as_needed_for.display})`
                          : ""
                      }`
                    : frequency?.display || "-"}
                </TableCell>
                <TableCell className="text-gray-950 font-medium">
                  {medication.charge_item.quantity || "-"}
                </TableCell>
                <TableCell className={"text-gray-950"}>
                  {editableStatuses.includes(medication.status) ? (
                    <Select
                      value={medication.status.toString()}
                      onValueChange={(value) => {
                        updateMedication({
                          id: medication.id,
                          status: value as MedicationDispenseStatus,
                        });
                      }}
                    >
                      <SelectTrigger className="w-full">
                        <SelectValue placeholder={t("select_status")} />
                      </SelectTrigger>
                      <SelectContent>
                        {Object.values(MedicationDispenseStatus)
                          .filter(
                            (status) =>
                              status !== MedicationDispenseStatus.completed,
                          )
                          .filter(
                            (status) =>
                              !(
                                medication.status ===
                                  MedicationDispenseStatus.in_progress &&
                                status === MedicationDispenseStatus.preparation
                              ),
                          )
                          .map((status) => {
                            return (
                              <SelectItem
                                key={status}
                                value={status.toString()}
                              >
                                {t(status)}
                              </SelectItem>
                            );
                          })}
                      </SelectContent>
                    </Select>
                  ) : (
                    <Badge
                      variant={
                        MEDICATION_DISPENSE_STATUS_COLORS[medication.status]
                      }
                    >
                      {t(medication.status)}
                    </Badge>
                  )}
                </TableCell>
                <TableCell className={"text-gray-950"}>
                  {new Date(medication.when_prepared).toLocaleDateString()}
                </TableCell>
                <TableCell>
                  <Badge variant={isPaid ? "green" : "destructive"}>
                    {isPaid ? t("paid") : t("unpaid")}
                  </Badge>
                </TableCell>
              </TableRow>
            );
          })}
        </TableBody>
      </Table>
    </div>
  );
}

interface Props {
  facilityId: string;
  patientId: string;
  locationId: string;
  status?: MedicationDispenseStatus;
}

export default function DispensedMedicationList({
  facilityId,
  patientId,
  locationId,
  status,
}: Props) {
  const { t } = useTranslation();
  const queryClient = useQueryClient();
  const [selectedMedications, setSelectedMedications] = useState<string[]>([]);
  const [paymentFilter, setPaymentFilter] = useState<"paid" | "unpaid">("paid");
  const { qParams, Pagination, resultsPerPage } = useFilters({
    limit: 100,
    disableCache: true,
  });
  const [billableChargeItems, setBillableChargeItems] = useState<
    ChargeItemRead[]
  >([]);
  const [createInvoiceSheetOpen, setCreateInvoiceSheetOpen] = useState(false);

  const { data: response, isLoading } = useQuery({
    queryKey: ["medication_dispense", patientId, qParams, status],
    queryFn: query(medicationDispenseApi.list, {
      queryParams: {
        facility: facilityId,
        location: locationId,
        limit: resultsPerPage,
        offset: ((qParams.page ?? 1) - 1) * resultsPerPage,
        status: status ?? qParams.status,
        patient: patientId,
      },
    }),
  });

  const { data: account } = useQuery({
    queryKey: ["accounts", patientId],
    queryFn: query(accountApi.listAccount, {
      pathParams: { facilityId },
      queryParams: {
        patient: patientId,
        limit: 1,
        offset: 0,
        status: AccountStatus.active,
        billing_status: AccountBillingStatus.open,
      },
    }),
  });

  const { mutate: completeMedications, isPending } = useMutation({
    mutationFn: async ({ signal }: { signal: AbortSignal }) => {
      if (!response?.results) return;

      const selectedDispenses = response.results.filter((med) =>
        selectedMedications.includes(med.id),
      );

      const updates: MedicationDispenseUpsert[] = selectedDispenses.map(
        (dispense) => ({
          id: dispense.id,
          status: MedicationDispenseStatus.completed,
          category: MedicationDispenseCategory.outpatient,
          when_prepared: dispense.when_prepared,
          dosage_instruction: dispense.dosage_instruction,
        }),
      );

      return query(medicationDispenseApi.upsert, {
        signal,
        body: { datapoints: updates },
      })({ signal });
    },
    onSuccess: () => {
      queryClient.invalidateQueries({ queryKey: ["medication_dispense"] });
      setSelectedMedications([]);
      toast.success(t("medicine_dispensed"));
    },
  });

  const handleSelectionChange = (id: string) => {
    setSelectedMedications((prev) =>
      prev.includes(id)
        ? prev.filter((medicationId) => medicationId !== id)
        : [...prev, id],
    );
  };

  const filteredMedications = response?.results?.filter((med) => {
    if (paymentFilter === "paid") return med.charge_item.paid_invoice;
    if (paymentFilter === "unpaid") return !med.charge_item.paid_invoice;
    return true;
  });

  const billableItems =
    paymentFilter === "unpaid"
      ? filteredMedications
          ?.filter((med) => {
            return med.charge_item.status === ChargeItemStatus.billable;
          })
          .map((med) => med.charge_item)
      : [];

  const handleSelectAll = () => {
    if (selectedMedications.length === filteredMedications?.length) {
      setSelectedMedications([]);
    } else {
      setSelectedMedications(filteredMedications?.map((med) => med.id) || []);
    }
  };

  return (
    <div>
      <div className="mb-6">
        <div className="flex flex-col sm:flex-row items-start sm:items-center justify-between gap-4">
          <div className="flex items-center justify-between w-full">
            <h1 className="text-xl font-semibold text-gray-900">
              {t("medications_dispense")}
            </h1>
            <div className="flex items-center gap-2">
              {status === MedicationDispenseStatus.preparation &&
                billableItems &&
                billableItems.length > 0 && (
                  <Button
                    variant="outline"
                    onClick={() => {
                      setBillableChargeItems(billableItems);
                      setCreateInvoiceSheetOpen(true);
                    }}
                  >
                    {t("bill_medication")}
                  </Button>
                )}
              <ViewDefaultAccountButton
                facilityId={facilityId}
                patientId={patientId}
                disabled={isPending}
              />
            </div>
          </div>

          {selectedMedications.length > 0 && (
            <Button
              onClick={() =>
                completeMedications({ signal: new AbortController().signal })
              }
              disabled={isPending}
            >
              {t("complete_dispense")}
            </Button>
          )}
        </div>
      </div>

      <div className="mb-4">
        <Tabs
          value={paymentFilter}
          onValueChange={(value) =>
            setPaymentFilter(value as typeof paymentFilter)
          }
          className="w-full"
        >
          <TabsList>
            <TabsTrigger value="paid">{t("paid")}</TabsTrigger>
            <TabsTrigger value="unpaid">{t("unpaid")}</TabsTrigger>
          </TabsList>
        </Tabs>
      </div>

      {isLoading ? (
        <TableSkeleton count={5} />
      ) : !filteredMedications?.length ? (
        <EmptyState
          title={t("no_medications_found")}
          description={t("no_medications_found_description")}
          icon="l-tablets"
        />
      ) : (
        <div className="space-y-8">
          <div>
            <MedicationTable
              medications={filteredMedications}
              selectedMedications={selectedMedications}
              onSelectionChange={handleSelectionChange}
              onSelectAll={handleSelectAll}
              showCheckbox={
                paymentFilter !== "unpaid" &&
                (status === MedicationDispenseStatus.preparation ||
                  status === MedicationDispenseStatus.in_progress)
              }
            />
          </div>

          <div className="mt-4">
            <Pagination totalCount={response?.count || 0} />
          </div>
        </div>
      )}
<<<<<<< HEAD
      {account?.results[0] && (
        <CreateInvoiceSheet
          facilityId={facilityId}
          accountId={account?.results[0].id}
=======

      {account && account.results.length > 0 && (
        <CreateInvoiceSheet
          facilityId={facilityId}
          accountId={account.results[0].id}
>>>>>>> 3f8a4f6f
          open={createInvoiceSheetOpen}
          onOpenChange={setCreateInvoiceSheetOpen}
          preSelectedChargeItems={billableChargeItems}
          redirectInNewTab={false}
          sourceUrl={`/facility/${facilityId}/locations/${locationId}/medication_dispense/patient/${patientId}/preparation`}
          onSuccess={() => {
            setCreateInvoiceSheetOpen(false);
            setBillableChargeItems([]);
          }}
        />
      )}
    </div>
  );
}<|MERGE_RESOLUTION|>--- conflicted
+++ resolved
@@ -452,18 +452,11 @@
           </div>
         </div>
       )}
-<<<<<<< HEAD
-      {account?.results[0] && (
-        <CreateInvoiceSheet
-          facilityId={facilityId}
-          accountId={account?.results[0].id}
-=======
 
       {account && account.results.length > 0 && (
         <CreateInvoiceSheet
           facilityId={facilityId}
           accountId={account.results[0].id}
->>>>>>> 3f8a4f6f
           open={createInvoiceSheetOpen}
           onOpenChange={setCreateInvoiceSheetOpen}
           preSelectedChargeItems={billableChargeItems}
