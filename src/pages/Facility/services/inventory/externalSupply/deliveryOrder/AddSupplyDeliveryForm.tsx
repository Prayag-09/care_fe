import { zodResolver } from "@hookform/resolvers/zod";
import { useMutation, useQueryClient } from "@tanstack/react-query";
import { PlusCircle, Trash2 } from "lucide-react";
import { useFieldArray, useForm } from "react-hook-form";
import { useTranslation } from "react-i18next";
import { toast } from "sonner";
import { z } from "zod";

import { cn } from "@/lib/utils";

import { Button } from "@/components/ui/button";
import { Card, CardContent } from "@/components/ui/card";
import {
  Form,
  FormControl,
  FormField,
  FormItem,
  FormLabel,
  FormMessage,
} from "@/components/ui/form";
import { Input } from "@/components/ui/input";
import { Label } from "@/components/ui/label";
import { RadioGroup, RadioGroupItem } from "@/components/ui/radio-group";
import {
  Table,
  TableBody,
  TableCell,
  TableHead,
  TableHeader,
  TableRow,
} from "@/components/ui/table";
import { InventoryItemSelect } from "@/pages/Facility/services/inventory/InventoryItemSelect";
import { ProductKnowledgeSelect } from "@/pages/Facility/services/inventory/ProductKnowledgeSelect";
import ProductSelect from "@/pages/Facility/services/inventory/ProductSelect";
import { ProductRead } from "@/types/inventory/product/product";
import { ProductKnowledgeBase } from "@/types/inventory/productKnowledge/productKnowledge";
import {
  SupplyDeliveryCondition,
  SupplyDeliveryStatus,
  SupplyDeliveryType,
} from "@/types/inventory/supplyDelivery/supplyDelivery";
import supplyDeliveryApi from "@/types/inventory/supplyDelivery/supplyDeliveryApi";
import { SupplyRequestRead } from "@/types/inventory/supplyRequest/supplyRequest";
import { ShortcutBadge } from "@/Utils/keyboardShortcutComponents";
import mutate from "@/Utils/request/mutate";

const supplyDeliveryItemSchema = z.object({
  supplied_inventory_item: z.string().optional(),
  supplied_item_quantity: z.number().min(1, "Quantity must be at least 1"),
  product_knowledge: z
    .custom<ProductKnowledgeBase>()
    .refine((data) => data?.slug, {
      message: "Item is required",
    }),
  supplied_item: z.custom<ProductRead>().optional(),
  supply_request: z.custom<SupplyRequestRead>().optional(),
  _is_inward_stock: z.boolean().optional(),
});

const createFormSchema = z.object({
  supplied_item_type: z.nativeEnum(SupplyDeliveryType),
  items: z
    .array(supplyDeliveryItemSchema)
    .min(1, "At least one item is required"),
});

interface Props {
  deliveryOrderId: string;
  facilityId: string;
  origin?: string;
  destination: string;
  supplyRequests?: SupplyRequestRead[];
  onSuccess: () => void;
}

export function AddSupplyDeliveryForm({
  deliveryOrderId,
  facilityId,
  origin,
  destination,
  supplyRequests = [],
  onSuccess,
}: Props) {
  const { t } = useTranslation();
  const queryClient = useQueryClient();
<<<<<<< HEAD
  const [searchInventoryItem, setSearchInventoryItem] = useState("");

  const { data: inventoryItems, isLoading: isLoadingInventoryItems } = useQuery(
    {
      queryKey: [
        "inventoryItems",
        facilityId,
        destination,
        searchInventoryItem,
      ],
      queryFn: query(inventoryApi.list, {
        pathParams: { facilityId, locationId: origin || "" },
        queryParams: { product_knowledge: searchInventoryItem },
      }),
      enabled: !!searchInventoryItem && !!origin,
    },
  );

  const inventoryItemOptions =
    inventoryItems?.results.map((item: InventoryRead) => ({
      label: `#${item.product.batch?.lot_number} ${item.product.expiration_date ? `(${formatDate(item.product.expiration_date, "dd/MM/yyyy")})` : ""}, QTY: ${item.net_content}`,
      value: item.id,
    })) || [];
=======
>>>>>>> d928899f

  type FormValues = z.infer<typeof createFormSchema>;

  const form = useForm<FormValues>({
    resolver: zodResolver(createFormSchema),
    defaultValues: {
      supplied_item_type: SupplyDeliveryType.product,
      items: [
        {
          supplied_inventory_item: "",
          supplied_item_quantity: 1,
          product_knowledge: {} as ProductKnowledgeBase,
          supplied_item: undefined,
          supply_request: undefined,
          _is_inward_stock: !origin,
        },
      ],
    },
  });

  const { fields, append, remove } = useFieldArray({
    control: form.control,
    name: "items",
  });

  const loadFromSupplyRequests = () => {
    if (supplyRequests.length > 0) {
      const itemsFromRequests = supplyRequests.map((request) => ({
        supplied_inventory_item: undefined,
        supplied_item_quantity: request.quantity,
        product_knowledge: request.item,
        supplied_item: undefined,
        supply_request: request,
        _is_inward_stock: !origin,
      }));
      form.setValue("items", itemsFromRequests);
    }
  };

  const { mutate: upsertDelivery, isPending } = useMutation({
    mutationFn: mutate(supplyDeliveryApi.upsertSupplyDelivery),
    onSuccess: () => {
      queryClient.invalidateQueries({ queryKey: ["supplyDeliveries"] });

      toast.success(t("supply_delivery_created"));
      onSuccess();
      form.reset();
    },
  });

  function onSubmit(data: FormValues) {
    upsertDelivery({
      datapoints: data.items.map((item) => ({
        status: SupplyDeliveryStatus.in_progress,
        supplied_item_type: data.supplied_item_type,
        supplied_item_condition: SupplyDeliveryCondition.normal,
        supplied_item_quantity: item.supplied_item_quantity,
        ...(origin
          ? { supplied_inventory_item: item.supplied_inventory_item }
          : {}),
        supplied_item: item.supplied_item?.id,
        supply_request: item.supply_request?.id,
        origin: origin,
        destination: destination,
        order: deliveryOrderId,
      })),
    });
  }

  return (
    <>
      <Card className="bg-gray-50 py-4 rounded-md">
        <CardContent className="space-y-4 ">
          <Form {...form}>
            <form onSubmit={form.handleSubmit(onSubmit)} className="space-y-6">
              <div className="grid grid-cols-1 sm:grid-cols-1 gap-4">
                <FormField
                  control={form.control}
                  name="supplied_item_type"
                  render={({ field }) => (
                    <FormItem>
                      <FormLabel>{t("item_type")}</FormLabel>
                      <FormControl>
                        <RadioGroup
                          onValueChange={field.onChange}
                          defaultValue={field.value}
                          value={field.value}
                          className="flex flex-col sm:flex-row gap-2"
                        >
                          {Object.values(SupplyDeliveryType).map((type) => (
                            <div
                              key={type}
                              className={cn(
                                "flex items-center space-x-2 rounded-md border border-gray-200 bg-white p-2",
                                field.value === type &&
                                  "border-primary bg-primary/10",
                              )}
                            >
                              <RadioGroupItem value={type} id={type} />
                              <Label htmlFor={type}>{t(type)}</Label>
                            </div>
                          ))}
                        </RadioGroup>
                      </FormControl>
                      <FormMessage />
                    </FormItem>
                  )}
                />
              </div>

              <div className="rounded-md border border-gray-200 bg-gray-50 shadow">
                <Table>
                  <TableHeader className="bg-gray-200/80">
                    <TableRow className="divide-x divide-gray-300">
                      <TableHead>{t("product_knowledge")}</TableHead>
                      {origin && <TableHead>{t("inventory_item")}</TableHead>}
                      {!origin && <TableHead>{t("product")}</TableHead>}
                      <TableHead>{t("quantity")}</TableHead>
                      <TableHead className="w-[100px]">
                        {t("actions")}
                      </TableHead>
                    </TableRow>
                  </TableHeader>
                  <TableBody>
                    {fields.map((field, index) => (
                      <TableRow
                        key={field.id}
                        className="divide-x divide-gray-300"
                      >
                        <TableCell className="align-top">
                          <FormField
                            control={form.control}
                            name={`items.${index}.product_knowledge`}
                            render={({ field }) => (
                              <FormItem>
                                <FormControl>
                                  <ProductKnowledgeSelect
                                    value={field.value}
                                    onChange={(productKnowledge) => {
                                      field.onChange(productKnowledge);
                                      // Reset inventory item when product changes
                                      form.setValue(
                                        `items.${index}.supplied_inventory_item`,
                                        "",
                                      );
                                    }}
                                    placeholder={t("select_product")}
                                    className="w-full"
                                  />
                                </FormControl>
                                <FormMessage />
                              </FormItem>
                            )}
                          />
                        </TableCell>
                        {origin && (
                          <TableCell className="align-top">
                            <FormField
                              control={form.control}
                              name={`items.${index}.supplied_inventory_item`}
                              render={({ field }) => (
                                <FormItem>
                                  <FormControl>
                                    <InventoryItemSelect
                                      value={field.value || ""}
                                      onChange={field.onChange}
<<<<<<< HEAD
                                      isLoading={isLoadingInventoryItems}
                                      // TODO: Make this work
                                      //   onSearch={setSearchInventoryItem}
                                      placeholder={t("select_inventory_item")}
                                      inputPlaceholder={t(
                                        "search_inventory_item",
                                      )}
                                      noOptionsMessage={t(
                                        "no_inventory_items_found",
=======
                                      facilityId={facilityId}
                                      locationId={origin || ""}
                                      productKnowledge={form.watch(
                                        `items.${index}.product_knowledge`,
>>>>>>> d928899f
                                      )}
                                    />
                                  </FormControl>
                                  <FormMessage />
                                </FormItem>
                              )}
                            />
                          </TableCell>
                        )}
                        {!origin && (
                          <TableCell className="align-top">
                            <ProductSelect
                              facilityId={facilityId}
                              productKnowledgeId={
                                form.watch(`items.${index}.product_knowledge`)
                                  ?.id
                              }
                              productKnowledgeSlug={
                                form.watch(`items.${index}.product_knowledge`)
                                  ?.slug
                              }
                              receivingItem={
                                form.watch(`items.${index}.product_knowledge`)
                                  ?.name
                              }
                              quantity={form
                                .watch(`items.${index}.supplied_item_quantity`)
                                .toString()}
                              onSelect={(product: ProductRead) => {
                                if (
                                  index !== null &&
                                  form.watch(`items.${index}.product_knowledge`)
                                ) {
                                  form.setValue(`items.${index}`, {
                                    ...form.watch(`items.${index}`),
                                    product_knowledge: form.watch(
                                      `items.${index}.product_knowledge`,
                                    ),
                                    supplied_item: product,
                                  });
                                }
                              }}
                              selectedProductId={
                                form.watch(`items.${index}.supplied_item`)?.id
                              }
                              disabled={
                                !form.watch(`items.${index}.product_knowledge`)
                                  .slug
                              }
                            />
                          </TableCell>
                        )}
                        <TableCell className="align-top">
                          <FormField
                            control={form.control}
                            name={`items.${index}.supplied_item_quantity`}
                            render={({ field }) => (
                              <FormItem>
                                <FormControl>
                                  <Input
                                    type="number"
                                    min={1}
                                    {...field}
                                    onChange={(e) =>
                                      field.onChange(parseInt(e.target.value))
                                    }
                                  />
                                </FormControl>
                                <FormMessage />
                              </FormItem>
                            )}
                          />
                        </TableCell>
                        <TableCell className="align-top">
                          <Button
                            type="button"
                            variant="ghost"
                            size="sm"
                            onClick={() => remove(index)}
                            disabled={fields.length === 1}
                          >
                            <Trash2 className="size-4" />
                          </Button>
                        </TableCell>
                      </TableRow>
                    ))}
                  </TableBody>
                </Table>
              </div>

              <div className="flex flex-row gap-2 mt-4">
                {supplyRequests.length > 0 && (
                  <Button
                    type="button"
                    variant="secondary"
                    onClick={loadFromSupplyRequests}
                  >
                    {t("load_from_order")} ({supplyRequests.length} {t("items")}
                    )
                    <ShortcutBadge actionId="load-from-order" />
                  </Button>
                )}
                <Button
                  type="button"
                  variant="outline"
                  onClick={() =>
                    append({
                      product_knowledge: {} as ProductKnowledgeBase,
                      supplied_inventory_item: "",
                      supplied_item_quantity: 1,
                      supplied_item: undefined,
                      supply_request: undefined,
                      _is_inward_stock: !origin,
                    })
                  }
                >
                  <PlusCircle className="mr-2 size-4" />
                  {t("add_another_item")}
                  <ShortcutBadge actionId="add-item" />
                </Button>
              </div>

              <div className="flex justify-end space-x-3">
                <Button type="submit" disabled={isPending}>
                  {isPending ? t("creating") : t("add_items")}
                  <ShortcutBadge actionId="submit-action" />
                </Button>
              </div>
            </form>
          </Form>
        </CardContent>
      </Card>
    </>
  );
}<|MERGE_RESOLUTION|>--- conflicted
+++ resolved
@@ -83,32 +83,6 @@
 }: Props) {
   const { t } = useTranslation();
   const queryClient = useQueryClient();
-<<<<<<< HEAD
-  const [searchInventoryItem, setSearchInventoryItem] = useState("");
-
-  const { data: inventoryItems, isLoading: isLoadingInventoryItems } = useQuery(
-    {
-      queryKey: [
-        "inventoryItems",
-        facilityId,
-        destination,
-        searchInventoryItem,
-      ],
-      queryFn: query(inventoryApi.list, {
-        pathParams: { facilityId, locationId: origin || "" },
-        queryParams: { product_knowledge: searchInventoryItem },
-      }),
-      enabled: !!searchInventoryItem && !!origin,
-    },
-  );
-
-  const inventoryItemOptions =
-    inventoryItems?.results.map((item: InventoryRead) => ({
-      label: `#${item.product.batch?.lot_number} ${item.product.expiration_date ? `(${formatDate(item.product.expiration_date, "dd/MM/yyyy")})` : ""}, QTY: ${item.net_content}`,
-      value: item.id,
-    })) || [];
-=======
->>>>>>> d928899f
 
   type FormValues = z.infer<typeof createFormSchema>;
 
@@ -275,22 +249,10 @@
                                     <InventoryItemSelect
                                       value={field.value || ""}
                                       onChange={field.onChange}
-<<<<<<< HEAD
-                                      isLoading={isLoadingInventoryItems}
-                                      // TODO: Make this work
-                                      //   onSearch={setSearchInventoryItem}
-                                      placeholder={t("select_inventory_item")}
-                                      inputPlaceholder={t(
-                                        "search_inventory_item",
-                                      )}
-                                      noOptionsMessage={t(
-                                        "no_inventory_items_found",
-=======
                                       facilityId={facilityId}
                                       locationId={origin || ""}
                                       productKnowledge={form.watch(
                                         `items.${index}.product_knowledge`,
->>>>>>> d928899f
                                       )}
                                     />
                                   </FormControl>
