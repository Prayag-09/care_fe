import { zodResolver } from "@hookform/resolvers/zod";
import { useMutation, useQuery, useQueryClient } from "@tanstack/react-query";
import { CheckIcon, Loader2 } from "lucide-react";
import { navigate } from "raviger";
import { useEffect, useState } from "react";
import { useForm } from "react-hook-form";
import { useTranslation } from "react-i18next";
import * as z from "zod";

import { Button } from "@/components/ui/button";
import { Card, CardContent, CardHeader, CardTitle } from "@/components/ui/card";
import {
  Form,
  FormControl,
  FormField,
  FormItem,
  FormLabel,
  FormMessage,
} from "@/components/ui/form";
import { Input } from "@/components/ui/input";
import {
  mapPriceComponent,
  MonetaryAmountInput,
  MonetaryDisplay,
} from "@/components/ui/monetary-display";
import {
  Select,
  SelectContent,
  SelectItem,
  SelectTrigger,
  SelectValue,
} from "@/components/ui/select";
import { Textarea } from "@/components/ui/textarea";

import { CompactConditionEditor } from "@/components/Billing/CompactConditionEditor";
import Loading from "@/components/Common/Loading";
import { ResourceCategoryPicker } from "@/components/Common/ResourceCategoryPicker";

import { cn } from "@/lib/utils";
import {
  Condition,
  conditionSchema,
  Metrics,
} from "@/types/base/condition/condition";
import {
  MonetaryComponent,
  MonetaryComponentRead,
  MonetaryComponentType,
} from "@/types/base/monetaryComponent/monetaryComponent";
import { ResourceCategoryResourceType } from "@/types/base/resourceCategory/resourceCategory";
import {
  MRP_CODE,
  PURCHASE_PRICE_CODE,
} from "@/types/billing/chargeItem/chargeItem";
import {
  ChargeItemDefinitionCreate,
  ChargeItemDefinitionRead,
  ChargeItemDefinitionStatus,
} from "@/types/billing/chargeItemDefinition/chargeItemDefinition";
import chargeItemDefinitionApi from "@/types/billing/chargeItemDefinition/chargeItemDefinitionApi";
import facilityApi from "@/types/facility/facilityApi";
import mutate from "@/Utils/request/mutate";
import query from "@/Utils/request/query";
import { Check, ChevronDown, Component, Search, Trash2 } from "lucide-react";

import { Badge } from "@/components/ui/badge";
import { Checkbox } from "@/components/ui/checkbox";
import {
  Popover,
  PopoverContent,
  PopoverTrigger,
} from "@/components/ui/popover";

import RadioInput from "@/components/ui/RadioInput";
import { generateSlug } from "@/Utils/utils";

interface MonetaryComponentSelectorProps {
  title: string;
  components: MonetaryComponentRead[];
  selectedComponents: MonetaryComponent[];
  onComponentToggle: (
    component: MonetaryComponent,
    selected: boolean,
    type: MonetaryComponentType,
  ) => void;
  onConditionsChange: (
    component: MonetaryComponent,
    conditions: Condition[],
  ) => void;
  type: MonetaryComponentType;
  availableMetrics: Metrics[];
  className?: string;
}

// Schema for a single price component
const priceComponentSchema = z.object({
  monetary_component_type: z.nativeEnum(MonetaryComponentType),
  code: z
    .object({
      code: z.string(),
      system: z.string(),
      display: z.string(),
    })
    .optional(),
  factor: z.number().gt(0).max(100).optional(),
  amount: z
    .string()
    .refine((val) => !val || Number(val) > 0, {
      message: "Amount must be greater than 0",
    })
    .optional(),
  conditions: z.array(conditionSchema),
});

interface ChargeItemDefinitionFormProps {
  facilityId: string;
  initialData?: ChargeItemDefinitionRead;
  categorySlug?: string;
  minimal?: boolean;
  isUpdate?: boolean;
  onSuccess?: (chargeItemDefinition: ChargeItemDefinitionRead) => void;
  onCancel?: () => void;
}

const monetaryComponentIsEqual = <T extends MonetaryComponent>(a: T, b: T) => {
  return (
    a.monetary_component_type === b.monetary_component_type &&
    a.code?.code === b.code?.code &&
    a.code?.system === b.code?.system &&
    a.code?.display === b.code?.display
  );
};

// Component for monetary component selection with autocomplete
export function MonetaryComponentSelector({
  title,
  components,
  selectedComponents,
  onComponentToggle,
  onConditionsChange,
  type,
  availableMetrics,
  className = "",
}: MonetaryComponentSelectorProps) {
  const { t } = useTranslation();
  const [isOpen, setIsOpen] = useState(false);
  const [searchQuery, setSearchQuery] = useState("");
  const [tempSelectedComponents, setTempSelectedComponents] = useState<
    MonetaryComponent[]
  >([]);

  // Initialize temp selections when dropdown opens
  useEffect(() => {
    if (isOpen) {
      setTempSelectedComponents(selectedComponents);
    }
  }, [isOpen, selectedComponents]);

  const getComponentValue = (component: MonetaryComponent) => {
    return component.factor ?? component.amount ?? 0;
  };

  const isSameAmountOrFactor = (
    component: MonetaryComponent,
    otherComponent: MonetaryComponent,
  ) => {
    return (
      (component.factor != null &&
        component.factor === otherComponent.factor) ||
      (component.amount != null && component.amount === otherComponent.amount)
    );
  };

  const isComponentSelected = (
    component: MonetaryComponentRead,
    selectedComponents: MonetaryComponent[],
  ) =>
    selectedComponents.some(
      (c) =>
        monetaryComponentIsEqual(c, component) &&
        isSameAmountOrFactor(c, component),
    );

  // Group components by code
  const groupedComponents = components.reduce<
    Record<string, MonetaryComponentRead[]>
  >((acc, component) => {
    const key = component.code?.code;
    if (key) {
      (acc[key] ||= []).push(component);
    }
    return acc;
  }, {});

  const groupComponents: Record<string, MonetaryComponentRead[]> = {};
  const nonGroupComponents: MonetaryComponentRead[] = [];

  Object.entries(groupedComponents).forEach(([key, comps]) => {
    if (comps.length > 1) {
      groupComponents[key] = comps;
    } else {
      nonGroupComponents.push(comps[0]);
    }
  });

  const filteredGroupComponents = Object.entries(groupComponents).reduce<
    Record<string, MonetaryComponentRead[]>
  >((acc, [key, comps]) => {
    const filteredComps = comps.filter(
      (component) =>
        component.title.toLowerCase().includes(searchQuery.toLowerCase()) ||
        component.code?.code?.toLowerCase().includes(searchQuery.toLowerCase()),
    );

    if (filteredComps.length > 0) {
      acc[key] = filteredComps;
    }

    return acc;
  }, {});

  const filteredNonGroupComponents = nonGroupComponents.filter(
    (component) =>
      component.title.toLowerCase().includes(searchQuery.toLowerCase()) ||
      component.code?.code?.toLowerCase().includes(searchQuery.toLowerCase()),
  );

  const handleTempToggle = (
    component: MonetaryComponentRead,
    checked: boolean,
  ) => {
    if (checked) {
      const newComponent: MonetaryComponent = {
        ...component,
        monetary_component_type: type,
        factor: component.factor != null ? component.factor : undefined,
        amount:
          component.factor != null ? undefined : String(component.amount || 0),
        conditions: [],
      };
      setTempSelectedComponents((prev) => [...prev, newComponent]);
    } else {
      setTempSelectedComponents((prev) =>
        prev.filter((c) => !monetaryComponentIsEqual(c, component)),
      );
    }
  };

  const handleDone = () => {
    // Remove all current selections first
    selectedComponents.forEach((component) => {
      onComponentToggle(component, false, type);
    });

    // Add all temp selections
    tempSelectedComponents.forEach((component) => {
      onComponentToggle(component, true, type);
    });

    setIsOpen(false);
    setSearchQuery("");
  };

  const handleCancel = () => {
    setIsOpen(false);
    setSearchQuery("");
    setTempSelectedComponents([]);
  };

  const handleRadioButtonChange = (groupKey: string, selected: string) => {
    // If selected is empty, it means the user deselected the radio button
    if (!selected) {
      // Remove any component from this group
      setTempSelectedComponents((prev) =>
        prev.filter((c) => c.code?.code !== groupKey),
      );
      return;
    }

    const group = groupComponents[groupKey];
    if (!group) return;

    // Find the component with the matching value
    const selectedComponent = group.find(
      (component) => getComponentValue(component).toString() === selected,
    );

    if (!selectedComponent) return;

    // Remove any existing selection from this group and add the new one
    setTempSelectedComponents((prev) => {
      // Remove any component from the same group (by code)
      const filtered = prev.filter((c) => c.code?.code !== groupKey);
      return [...filtered, selectedComponent];
    });
  };

  const renderGroupCheckList = (
    groupComponents: Record<string, MonetaryComponentRead[]>,
  ) => {
    if (Object.keys(groupComponents).length === 0) {
      return <></>;
    }
    return (
      <div className="flex flex-col gap-2">
        {Object.entries(groupComponents).map(([key, components]) => {
          const selectedInGroup = components.find((component) =>
            isComponentSelected(component, tempSelectedComponents),
          );
          const selectedValue = selectedInGroup
            ? `${getComponentValue(selectedInGroup)}`
            : "";

          const radioOptions = components.map((component) => ({
            label: `${getComponentValue(component)} ${component.factor != null ? "%" : "₹"}`,
            value: `${getComponentValue(component)}`,
          }));

          return (
            <div key={`${key}`} className="flex flex-col gap-2">
              <div className="flex items-center gap-2 p-2">
                <Component
                  className="h-4 w-4 text-black/80"
                  strokeWidth={1.25}
                />
                <div className="text-sm font-semibold text-gray-900 uppercase">
                  {key}
                </div>
              </div>
              <RadioInput
                value={selectedValue}
                onValueChange={(value: string) =>
                  handleRadioButtonChange(key, value)
                }
                options={radioOptions}
                className="flex flex-row gap-1 justify-end mr-2"
              />
            </div>
          );
        })}
      </div>
    );
  };

  const renderCheckList = (
    listComponents: MonetaryComponentRead[],
    isGroup = false,
  ) => {
    if (listComponents.length === 0) {
      return <></>;
    }
    return listComponents.map((component, idx) => {
      return (
        <div
          key={`${component.title}-${component.code?.code || idx}`}
          className={cn(
            "flex items-center space-x-3 p-2 hover:bg-gray-50 rounded",
          )}
        >
          <Checkbox
            checked={isComponentSelected(component, tempSelectedComponents)}
            onCheckedChange={(checked) =>
              handleTempToggle(component, checked as boolean)
            }
            className={cn(isGroup && "aria-hidden")}
          />
          <div className="flex flex-row justify-between items-center flex-1 min-w-0">
            <div className="text-sm font-medium text-gray-900">
              {component.code?.display}
            </div>
            <div className="flex flex-row items-center gap-2 h-10">
              {getComponentValue(component)}
              <span className="text-gray-500">
                {component.factor != null ? "%" : "₹"}
              </span>
            </div>
          </div>
        </div>
      );
    });
  };

  return (
    <div className={cn("space-y-1", className)}>
      {/* Selected Components Section - Only for Discounts */}
      {type === MonetaryComponentType.discount &&
        selectedComponents.length > 0 && (
          <div className="space-y-1 mb-2">
            <p className="text-sm font-medium text-gray-700">
              {t("selected")} {title.toLowerCase()}
            </p>

            {selectedComponents.map((component, idx) => {
              const componentRead = components.find((c) =>
                monetaryComponentIsEqual(c, component),
              );

              return (
                <div
                  key={`selected-${componentRead?.title}-${componentRead?.code?.code || idx}`}
                  className="p-3 rounded-lg bg-white border border-gray-200 transition-colors"
                >
                  <div className="flex items-center justify-between border-b pb-2">
                    <div>
                      <div className="font-medium text-md">
                        {idx + 1}. {componentRead?.code?.display} -{" "}
                        {getComponentValue(component)}
                        {component.factor != null ? "%" : "₹"}
                      </div>
                    </div>
                    <Button
                      type="button"
                      variant="ghost"
                      size="sm"
                      onClick={() => onComponentToggle(component, false, type)}
                      className="h-6 w-6 p-0"
                    >
                      <Trash2 className="h-4 w-4" />
                    </Button>
                  </div>

                  {/* Condition editor for discount components */}
                  <CompactConditionEditor
                    conditions={component.conditions || []}
                    availableMetrics={availableMetrics}
                    onChange={(conditions) =>
                      onConditionsChange(
                        { ...component, monetary_component_type: type },
                        conditions,
                      )
                    }
                    className="mt-3"
                  />
                </div>
              );
            })}
          </div>
        )}

      <div className="flex items-center justify-between">
        <div>
          <p className="text-sm text-gray-900">{title}</p>
        </div>
      </div>

      {/* Trigger Area */}
      <Popover open={isOpen} onOpenChange={setIsOpen}>
        <PopoverTrigger asChild>
          <div className="bg-white border rounded-md p-3 cursor-pointer hover:border-gray-400 transition-colors min-h-[44px] flex items-center justify-between">
            <div className="flex items-center gap-2 flex-wrap">
              {selectedComponents.length === 0 ? (
                <span className="text-gray-500 text-sm">
                  {t(
                    type === MonetaryComponentType.tax
                      ? "add_tax"
                      : "add_discount",
                  )}
                </span>
              ) : type === MonetaryComponentType.tax ? (
                // For taxes, show badges in trigger
                <>
                  {selectedComponents.slice(0, 3).map((component, idx) => {
                    const value = getComponentValue(component);
                    const suffix = component.factor != null ? "%" : "₹";
                    const display = component.code?.display;
                    return (
                      <Badge
                        key={`${component.code?.code}-${idx}`}
                        variant="secondary"
                        className="text-xs p-1 rounded-sm"
                      >
                        {display} @ {value}
                        {suffix}
                      </Badge>
                    );
                  })}
                  {selectedComponents.length > 3 && (
                    <Badge variant="secondary" className="text-xs">
                      +{selectedComponents.length - 3} {t("more")}
                    </Badge>
                  )}
                </>
              ) : (
                // For discounts, just show count
                <span className="text-gray-700 text-sm">
                  {selectedComponents.length} {t("selected")}
                </span>
              )}
            </div>
            <ChevronDown className="h-4 w-4 text-gray-400" />
          </div>
        </PopoverTrigger>

        <PopoverContent className="w-68 p-0" align="start">
          <div className="p-3 border-b">
            <div className="relative">
              <Search className="absolute left-3 top-1/2 transform -translate-y-1/2 h-4 w-4 text-gray-400" />
              <Input
                value={searchQuery}
                onChange={(e) => setSearchQuery(e.target.value)}
                placeholder={t(
                  type === MonetaryComponentType.tax
                    ? "search_for_tax_code"
                    : "search_for_discount_code",
                )}
                className="pl-10"
              />
            </div>
          </div>

          <div className="max-h-72 overflow-y-auto p-2">
            {renderGroupCheckList(filteredGroupComponents)}
            {renderCheckList(filteredNonGroupComponents)}
          </div>

          <div className="p-3 border-t flex gap-2">
            <Button
              onClick={handleCancel}
              variant="outline"
              size="sm"
              className="flex-1"
            >
              {t("cancel")}
            </Button>
            <Button
              onClick={handleDone}
              size="sm"
              className="flex-1 bg-green-600 hover:bg-green-700"
            >
              <Check className="h-4 w-4 mr-1" />
              {t("done")}
            </Button>
          </div>
        </PopoverContent>
      </Popover>
    </div>
  );
}

export function ChargeItemDefinitionForm({
  facilityId,
  initialData,
  minimal = false,
  isUpdate = false,
  categorySlug,
  onSuccess = () => {
    if (categorySlug) {
      navigate(
        `/facility/${facilityId}/settings/charge_item_definitions/categories/${categorySlug}`,
      );
    } else {
      navigate(`/facility/${facilityId}/settings/charge_item_definitions`);
    }
  },
  onCancel = () => {
    navigate(`/facility/${facilityId}/settings/charge_item_definitions`);
  },
}: ChargeItemDefinitionFormProps) {
  const { t } = useTranslation();
  const queryClient = useQueryClient();

  // Fetch facility data for available components
  const { data: facilityData, isLoading } = useQuery({
    queryKey: ["facility", facilityId],
    queryFn: query(facilityApi.get, {
      pathParams: { facilityId },
    }),
  });

  // Fetch available metrics for conditions
  const { data: availableMetrics = [] } = useQuery({
    queryKey: ["metrics"],
    queryFn: query(chargeItemDefinitionApi.listMetrics),
  });

  // Main form schema (including basic information fields)
  const formSchema = z.object({
    title: z.string().min(1, { message: "field_required" }),
    slug_value: z
      .string()
<<<<<<< HEAD
      .min(1, { message: "field_required" })
=======
      .trim()
      .min(5, t("character_count_validation", { min: 5, max: 25 }))
      .max(25, t("character_count_validation", { min: 5, max: 25 }))
>>>>>>> 98deae54
      .regex(/^[a-z0-9-]+$/, {
        message: "slug_format_message",
      }),
    category: z.string().min(1, { message: "field_required" }),
    _categoryName: z.string().optional(),
    status: z.nativeEnum(ChargeItemDefinitionStatus),
    description: z.string().optional(),
    purpose: z.string().optional(),
    derived_from_uri: z
      .string()
      .optional()
      .refine(
        (val) => {
          return !val || /^https?:\/\/.+/.test(val);
        },
        { message: "Please enter a valid URL" },
      ),
    price_components: z.array(priceComponentSchema).refine(
      (components) => {
        // Ensure there is exactly one base price component and it's the first one
        return (
          components.length > 0 &&
          components[0].monetary_component_type ===
            MonetaryComponentType.base &&
          components.filter(
            (c) => c.monetary_component_type === MonetaryComponentType.base,
          ).length === 1 &&
          components[0].amount !== undefined &&
          components[0].amount !== null &&
          components[0].amount !== "0"
        );
      },
      {
        message:
          "Exactly one base price component is required as the first component",
        path: ["price_components", "0", "amount"],
      },
    ),
  });

  // Initialize form (with basic information fields)
  const form = useForm<z.infer<typeof formSchema>>({
    resolver: zodResolver(formSchema),
    defaultValues: {
      // Basic information fields
      title: initialData?.title || "",
      slug_value: initialData?.slug_config.slug_value || "",
      category: isUpdate
        ? initialData?.category.slug || ""
        : categorySlug || "",
      _categoryName: isUpdate ? initialData?.category.title || "" : "",
      status: initialData?.status || ChargeItemDefinitionStatus.active,

      // Additional details
      description: initialData?.description || "",
      purpose: initialData?.purpose || "",
      derived_from_uri: initialData?.derived_from_uri || undefined,

      // Price components
      price_components: initialData?.price_components.map((component) => ({
        ...mapPriceComponent(component),
        conditions: component.conditions || [],
      })) || [
        {
          monetary_component_type: MonetaryComponentType.base,
          amount: "0",
          conditions: [],
        },
      ],
    },
  });

  useEffect(() => {
    if (isUpdate) return;

    const subscription = form.watch((value, { name }) => {
      if (name === "title") {
        form.setValue("slug_value", generateSlug(value.title || "", 25), {
          shouldValidate: true,
        });
      }
    });

    return () => subscription.unsubscribe();
  }, [form, isUpdate]);

  // Get current form values
  const priceComponents = form.watch("price_components");
  const basePrice = form.watch("price_components.0.amount")?.toString() || "0";
  const mrp = priceComponents.find(
    (c) =>
      c.code?.code === MRP_CODE &&
      c.monetary_component_type === MonetaryComponentType.informational,
  )?.amount;

  const purchasePrice = priceComponents.find(
    (c) =>
      c.code?.code === PURCHASE_PRICE_CODE &&
      c.monetary_component_type === MonetaryComponentType.informational,
  )?.amount;

  // Handle form submission
  const { mutate: upsert, isPending } = useMutation({
    mutationFn: isUpdate
      ? mutate(chargeItemDefinitionApi.updateChargeItemDefinition, {
          pathParams: { facilityId, slug: initialData!.slug },
        })
      : mutate(chargeItemDefinitionApi.createChargeItemDefinition, {
          pathParams: { facilityId },
        }),
    onSuccess: (chargeItemDefinition: ChargeItemDefinitionRead) => {
      queryClient.invalidateQueries({ queryKey: ["chargeItemDefinitions"] });
      onSuccess?.(chargeItemDefinition);
    },
    onError: (error) => {
      console.error("Mutation failed:", error);
    },
  });

  const onSubmit = (values: z.infer<typeof formSchema>) => {
    // For minimal mode, ensure status is active
    const submissionData: ChargeItemDefinitionCreate = {
      ...values,
      // Override status if in minimal mode
      status: minimal ? ChargeItemDefinitionStatus.active : values.status,
      price_components: values.price_components.map((component) => ({
        ...component,
        conditions: component.conditions,
      })),
    };
    upsert(submissionData);
  };

  if (isLoading || !facilityData) {
    return <Loading />;
  }

  // Get all available components
  const availableDiscounts = [
    ...facilityData.discount_monetary_components,
    ...facilityData.instance_discount_monetary_components,
  ];
  const availableTaxes = [...facilityData.instance_tax_monetary_components];

  const mrpCode = facilityData.instance_informational_codes.find(
    (c) => c.code === MRP_CODE,
  ) || {
    code: MRP_CODE,
    system: "care",
    display: t("mrp"),
  };

  const purchasePriceCode = facilityData.instance_informational_codes.find(
    (c) => c.code === PURCHASE_PRICE_CODE,
  ) || {
    code: PURCHASE_PRICE_CODE,
    system: "care",
    display: t("purchase_price"),
  };

  // Get currently selected components by type
  const getSelectedComponents = (type: MonetaryComponentType) =>
    priceComponents.filter((c) => c.monetary_component_type === type);

  // Handle component selection
  const handleComponentToggle = (
    component: MonetaryComponent,
    selected: boolean,
    type: MonetaryComponentType = MonetaryComponentType.tax,
  ) => {
    const currentComponents = form.getValues("price_components");
    let newComponents: z.infer<typeof priceComponentSchema>[];

    if (selected) {
      newComponents = [
        ...currentComponents,
        {
          ...component,
          monetary_component_type: type,
          factor: component.factor != null ? component.factor : undefined,
          amount:
            component.factor != null ? undefined : String(component.amount),
          conditions: component.conditions || [],
        },
      ];
    } else {
      newComponents = currentComponents.filter(
        (c) => !monetaryComponentIsEqual(c, component),
      );
    }

    form.setValue("price_components", newComponents, { shouldValidate: true });
    form.trigger("price_components");
  };

  // Handle component conditions change
  const handleComponentConditionsChange = (
    component: MonetaryComponent,
    conditions: Condition[],
  ) => {
    const currentComponents = form.getValues("price_components");
    const componentIndex = currentComponents.findIndex((c) =>
      monetaryComponentIsEqual(c, component),
    );

    if (componentIndex === -1) return;

    const newComponents = [...currentComponents];
    newComponents[componentIndex] = {
      ...newComponents[componentIndex],
      conditions,
    };

    form.setValue("price_components", newComponents, { shouldValidate: true });
  };

  const handleMrpChange = (value: string) => {
    const currentComponents = form.getValues("price_components");
    const mrpIndex = currentComponents.findIndex(
      (c) =>
        c.code?.code === MRP_CODE &&
        c.monetary_component_type === MonetaryComponentType.informational,
    );

    if (mrpIndex >= 0) {
      const updatedComponents = [...currentComponents];
      updatedComponents[mrpIndex] = {
        ...updatedComponents[mrpIndex],
        amount: value,
        // Todo: We should replace MRP code implementation with a generic informational code implementation
        code: mrpCode,
      };
      form.setValue("price_components", updatedComponents);
    } else {
      const newComponent = {
        monetary_component_type: MonetaryComponentType.informational,
        amount: value,
        code: mrpCode,
        conditions: [],
      };
      form.setValue("price_components", [...currentComponents, newComponent]);
    }
  };

  const handlePurchasePriceChange = (value: string) => {
    const currentComponents = form.getValues("price_components");
    const purchasePriceIndex = currentComponents.findIndex(
      (c) =>
        c.code?.code === PURCHASE_PRICE_CODE &&
        c.monetary_component_type === MonetaryComponentType.informational,
    );

    if (purchasePriceIndex >= 0) {
      const updatedComponents = [...currentComponents];
      updatedComponents[purchasePriceIndex] = {
        ...updatedComponents[purchasePriceIndex],
        amount: value,
        code: purchasePriceCode,
      };
      form.setValue("price_components", updatedComponents);
    } else {
      const newComponent = {
        monetary_component_type: MonetaryComponentType.informational,
        amount: value,
        code: purchasePriceCode,
        conditions: [],
      };
      form.setValue("price_components", [...currentComponents, newComponent]);
    }
  };

  return (
    <Form {...form}>
      <form
        onSubmit={(e) => {
          e.preventDefault();
          e.stopPropagation();
          form.handleSubmit(onSubmit as any)();
        }}
        className="space-y-6"
      >
        {/* Basic Information */}
        <div
          className={cn(
            "grid grid-cols-1 md:grid-cols-3 gap-2 mb-4 sm:mb-2 items-start",
            !minimal && "md:grid-cols-2 mb-2",
          )}
        >
          <FormField
            control={form.control}
            name="title"
            render={({ field }) => (
              <FormItem>
                <FormLabel>
                  {t("title")} <span className="text-red-500">*</span>
                </FormLabel>
                <FormControl>
                  <Input {...field} placeholder={t("title")} />
                </FormControl>
                <FormMessage />
              </FormItem>
            )}
          />

          <FormField
            control={form.control}
            name="slug_value"
            render={({ field }) => (
              <FormItem>
                <FormLabel>
                  {t("slug")} <span className="text-red-500">*</span>
                </FormLabel>
                <FormControl>
                  <Input
                    {...field}
                    placeholder={t("slug_input_placeholder")}
                    onChange={(e) => {
                      const sanitizedValue = e.target.value
                        .toLowerCase()
                        .replace(/[^a-z0-9_-]/g, "");
                      field.onChange(sanitizedValue);
                    }}
                  />
                </FormControl>
                <FormMessage />
              </FormItem>
            )}
          />

          <FormField
            control={form.control}
            name="category"
            render={({ field }) => (
              <FormItem>
                <FormLabel>
                  {t("category")} <span className="text-red-500">*</span>
                </FormLabel>
                <FormControl>
                  <ResourceCategoryPicker
                    facilityId={facilityId}
                    resourceType={
                      ResourceCategoryResourceType.charge_item_definition
                    }
                    value={field.value}
                    onValueChange={(category) => {
                      field.onChange(category?.slug || "");
                      form.setValue("_categoryName", category?.title || "");
                    }}
                    placeholder={t("select_category")}
                    className="w-full"
                  />
                </FormControl>
                <FormMessage />
              </FormItem>
            )}
          />

          {!minimal && (
            <FormField
              control={form.control}
              name="status"
              render={({ field }) => (
                <FormItem>
                  <FormLabel>{t("status")}</FormLabel>
                  <Select value={field.value} onValueChange={field.onChange}>
                    <FormControl>
                      <SelectTrigger>
                        <SelectValue placeholder={t("select_status")} />
                      </SelectTrigger>
                    </FormControl>
                    <SelectContent>
                      {Object.values(ChargeItemDefinitionStatus).map(
                        (status) => (
                          <SelectItem key={status} value={status}>
                            {t(status)}
                          </SelectItem>
                        ),
                      )}
                    </SelectContent>
                  </Select>
                  <FormMessage />
                </FormItem>
              )}
            />
          )}
        </div>

        {/* Additional Details */}
        {!minimal && (
          <Card>
            <CardHeader>
              <CardTitle>{t("additional_details")}</CardTitle>
            </CardHeader>
            <CardContent className="space-y-4">
              <FormField
                control={form.control as any}
                name="description"
                render={({ field }) => (
                  <FormItem>
                    <FormLabel>{t("description")}</FormLabel>
                    <FormControl>
                      <Textarea
                        {...field}
                        value={field.value || ""}
                        onChange={(e) => field.onChange(e.target.value)}
                      />
                    </FormControl>
                    <FormMessage />
                  </FormItem>
                )}
              />

              <FormField
                control={form.control as any}
                name="purpose"
                render={({ field }) => (
                  <FormItem>
                    <FormLabel>{t("purpose")}</FormLabel>
                    <FormControl>
                      <Textarea
                        {...field}
                        value={field.value || ""}
                        onChange={(e) => field.onChange(e.target.value)}
                      />
                    </FormControl>
                    <FormMessage />
                  </FormItem>
                )}
              />

              <FormField
                control={form.control as any}
                name="derived_from_uri"
                render={({ field }) => (
                  <FormItem>
                    <FormLabel>{t("derived_from_uri")}</FormLabel>
                    <FormControl>
                      <Input
                        {...field}
                        value={field.value || ""}
                        onChange={(e) => field.onChange(e.target.value)}
                      />
                    </FormControl>
                    <FormMessage />
                  </FormItem>
                )}
              />
<<<<<<< HEAD
            </CardContent>
          </Card>
        )}
=======

              {isUpdate && (
                <FormField
                  control={form.control}
                  name="status"
                  render={({ field }) => (
                    <FormItem>
                      <FormLabel>{t("status")}</FormLabel>
                      <Select
                        onValueChange={field.onChange}
                        defaultValue={field.value}
                      >
                        <FormControl>
                          <SelectTrigger ref={field.ref}>
                            <SelectValue placeholder={t("select_status")} />
                          </SelectTrigger>
                        </FormControl>
                        <SelectContent>
                          {Object.values(ChargeItemDefinitionStatus).map(
                            (status) => (
                              <SelectItem key={status} value={status}>
                                {t(status)}
                              </SelectItem>
                            ),
                          )}
                        </SelectContent>
                      </Select>
                      <FormMessage />
                    </FormItem>
                  )}
                />
              )}
            </div>
          </CardContent>
        </Card>

        {/* Additional Details */}
        <Card>
          <CardHeader>
            <CardTitle>{t("additional_details")}</CardTitle>
          </CardHeader>
          <CardContent className="space-y-4">
            <FormField
              control={form.control as any}
              name="description"
              render={({ field }) => (
                <FormItem>
                  <FormLabel>{t("description")}</FormLabel>
                  <FormControl>
                    <Textarea
                      {...field}
                      value={field.value || ""}
                      onChange={(e) => field.onChange(e.target.value)}
                    />
                  </FormControl>
                  <FormMessage />
                </FormItem>
              )}
            />

            <FormField
              control={form.control as any}
              name="purpose"
              render={({ field }) => (
                <FormItem>
                  <FormLabel>{t("purpose")}</FormLabel>
                  <FormControl>
                    <Textarea
                      {...field}
                      value={field.value || ""}
                      onChange={(e) => field.onChange(e.target.value)}
                    />
                  </FormControl>
                  <FormMessage />
                </FormItem>
              )}
            />

            <FormField
              control={form.control as any}
              name="derived_from_uri"
              render={({ field }) => (
                <FormItem>
                  <FormLabel>{t("derived_from_uri")}</FormLabel>
                  <FormControl>
                    <Input
                      {...field}
                      value={field.value || ""}
                      onChange={(e) =>
                        field.onChange(e.target.value || undefined)
                      }
                    />
                  </FormControl>
                  <FormMessage />
                </FormItem>
              )}
            />
          </CardContent>
        </Card>
>>>>>>> 98deae54

        {/* Pricing Components */}
        <Card className="bg-gray-50">
          <CardHeader className={minimal ? "pb-3" : ""}>
            <CardTitle className={minimal ? "text-lg" : ""}>
              {t("pricing_components")}
            </CardTitle>
          </CardHeader>
          <CardContent className={minimal ? "space-y-4 pt-0" : "space-y-6"}>
            {/* Base Price */}
            <div className={"flex md:flex-row flex-col gap-4"}>
              <div className="w-full">
                <FormItem className="flex flex-col">
                  <FormLabel
                    className={cn("font-medium text-gray-900 text-base")}
                  >
                    {t("base_price")}
                  </FormLabel>
                  <div className="flex flex-col w-full gap-2">
                    <FormField
                      control={form.control}
                      name="price_components.0.amount"
                      render={({ field }) => (
                        <FormItem className="w-full">
                          <FormControl>
                            <MonetaryAmountInput
                              {...field}
                              value={field.value ?? 0}
                              onChange={(e) =>
                                field.onChange(String(e.target.value))
                              }
                              placeholder="0.00"
                            />
                          </FormControl>
                          <FormMessage>
                            {
                              form.formState.errors.price_components?.[0]
                                ?.amount?.message
                            }
                          </FormMessage>
                        </FormItem>
                      )}
                    />
                  </div>
                </FormItem>
              </div>
              {/* MRP */}
              <div className="w-full">
                <FormItem className="flex flex-col">
                  <FormLabel
                    className={cn("font-medium text-gray-900 text-base")}
                  >
                    {t("mrp")}
                  </FormLabel>
                  <div className="flex flex-col w-full gap-2">
                    <FormControl className="w-full">
                      <MonetaryAmountInput
                        value={mrp ?? 0}
                        onChange={(e) => handleMrpChange(e.target.value)}
                        placeholder="0.00"
                      />
                    </FormControl>
                    <FormMessage>
                      {
                        form.formState.errors.price_components?.[0]?.amount
                          ?.message
                      }
                    </FormMessage>
                  </div>
                </FormItem>
              </div>
            </div>

            <MonetaryComponentSelector
              title={t("taxes")}
              components={availableTaxes}
              selectedComponents={getSelectedComponents(
                MonetaryComponentType.tax,
              )}
              onComponentToggle={handleComponentToggle}
              onConditionsChange={handleComponentConditionsChange}
              type={MonetaryComponentType.tax}
              availableMetrics={availableMetrics}
              className={minimal ? "w-full" : ""}
            />

<<<<<<< HEAD
            <MonetaryComponentSelector
              title={t("discounts")}
              components={availableDiscounts}
              selectedComponents={getSelectedComponents(
                MonetaryComponentType.discount,
              )}
              onComponentToggle={handleComponentToggle}
              onConditionsChange={handleComponentConditionsChange}
              type={MonetaryComponentType.discount}
              availableMetrics={availableMetrics}
              className={minimal ? "w-full" : ""}
            />
=======
            <div className="space-y-6">
              {/* MRP */}
              <div className="p-4 bg-gray-50 rounded-lg border">
                <FormItem className="flex flex-col sm:flex-row">
                  <FormLabel className="font-medium text-gray-900 text-xl">
                    {t("mrp")}
                  </FormLabel>
                  <div className="sm:flex flex-1 flex-col items-end gap-2">
                    <FormControl>
                      <MonetaryAmountInput
                        value={mrp ?? 0}
                        onChange={(e) => handleMrpChange(e.target.value)}
                        placeholder="0.00"
                      />
                    </FormControl>
                    <FormMessage>
                      {
                        form.formState.errors.price_components?.[0]?.amount
                          ?.message
                      }
                    </FormMessage>
                  </div>
                </FormItem>
              </div>

              {/* Purchase Price */}
              <div className="p-4 bg-gray-50 rounded-lg border">
                <FormItem className="flex flex-col sm:flex-row">
                  <FormLabel className="font-medium text-gray-900 text-xl">
                    {t("purchase_price")}
                  </FormLabel>
                  <div className="sm:flex flex-1 flex-col items-end gap-2">
                    <FormControl>
                      <MonetaryAmountInput
                        value={purchasePrice ?? 0}
                        onChange={(e) =>
                          handlePurchasePriceChange(e.target.value)
                        }
                        placeholder="0.00"
                      />
                    </FormControl>
                  </div>
                </FormItem>
              </div>
            </div>
>>>>>>> 98deae54

            {/* Price Summary */}
            {!minimal && (
              <div className="mt-6 p-4 bg-green-50 rounded-lg border border-green-100">
                <h4 className="font-medium text-green-900 mb-3">
                  {t("price_summary")}
                </h4>
                <div className="space-y-2 divide-y divide-green-200">
                  <div className="flex justify-between items-center py-2">
                    <span className="text-gray-600">{t("base_price")}</span>
                    <MonetaryDisplay
                      className="font-medium text-gray-900"
                      amount={basePrice}
                    />
                  </div>
                </div>
              </div>
            )}
          </CardContent>
        </Card>

        {/* Form Actions */}
        <div
          className={`flex justify-end ${minimal ? "space-x-1" : "space-x-2"}`}
        >
          <Button
            type="button"
            variant="outline"
            size={minimal ? "sm" : "default"}
            disabled={isPending}
            onClick={onCancel}
          >
            {t("cancel")}
          </Button>
          <Button
            type="submit"
            size={minimal ? "sm" : "default"}
            disabled={isPending}
          >
            {isPending ? (
              <>
                <Loader2
                  className={`${minimal ? "mr-1" : "mr-2"} h-4 w-4 animate-spin`}
                />
                {t("saving")}
              </>
            ) : (
              <>
                <CheckIcon className={`${minimal ? "mr-1" : "mr-2"} h-4 w-4`} />
                {isUpdate ? t("update") : t("create")}
              </>
            )}
          </Button>
        </div>
      </form>
    </Form>
  );
}<|MERGE_RESOLUTION|>--- conflicted
+++ resolved
@@ -578,13 +578,9 @@
     title: z.string().min(1, { message: "field_required" }),
     slug_value: z
       .string()
-<<<<<<< HEAD
-      .min(1, { message: "field_required" })
-=======
       .trim()
       .min(5, t("character_count_validation", { min: 5, max: 25 }))
       .max(25, t("character_count_validation", { min: 5, max: 25 }))
->>>>>>> 98deae54
       .regex(/^[a-z0-9-]+$/, {
         message: "slug_format_message",
       }),
@@ -1025,118 +1021,18 @@
                       <Input
                         {...field}
                         value={field.value || ""}
-                        onChange={(e) => field.onChange(e.target.value)}
+                        onChange={(e) =>
+                          field.onChange(e.target.value || undefined)
+                        }
                       />
                     </FormControl>
                     <FormMessage />
                   </FormItem>
                 )}
               />
-<<<<<<< HEAD
             </CardContent>
           </Card>
         )}
-=======
-
-              {isUpdate && (
-                <FormField
-                  control={form.control}
-                  name="status"
-                  render={({ field }) => (
-                    <FormItem>
-                      <FormLabel>{t("status")}</FormLabel>
-                      <Select
-                        onValueChange={field.onChange}
-                        defaultValue={field.value}
-                      >
-                        <FormControl>
-                          <SelectTrigger ref={field.ref}>
-                            <SelectValue placeholder={t("select_status")} />
-                          </SelectTrigger>
-                        </FormControl>
-                        <SelectContent>
-                          {Object.values(ChargeItemDefinitionStatus).map(
-                            (status) => (
-                              <SelectItem key={status} value={status}>
-                                {t(status)}
-                              </SelectItem>
-                            ),
-                          )}
-                        </SelectContent>
-                      </Select>
-                      <FormMessage />
-                    </FormItem>
-                  )}
-                />
-              )}
-            </div>
-          </CardContent>
-        </Card>
-
-        {/* Additional Details */}
-        <Card>
-          <CardHeader>
-            <CardTitle>{t("additional_details")}</CardTitle>
-          </CardHeader>
-          <CardContent className="space-y-4">
-            <FormField
-              control={form.control as any}
-              name="description"
-              render={({ field }) => (
-                <FormItem>
-                  <FormLabel>{t("description")}</FormLabel>
-                  <FormControl>
-                    <Textarea
-                      {...field}
-                      value={field.value || ""}
-                      onChange={(e) => field.onChange(e.target.value)}
-                    />
-                  </FormControl>
-                  <FormMessage />
-                </FormItem>
-              )}
-            />
-
-            <FormField
-              control={form.control as any}
-              name="purpose"
-              render={({ field }) => (
-                <FormItem>
-                  <FormLabel>{t("purpose")}</FormLabel>
-                  <FormControl>
-                    <Textarea
-                      {...field}
-                      value={field.value || ""}
-                      onChange={(e) => field.onChange(e.target.value)}
-                    />
-                  </FormControl>
-                  <FormMessage />
-                </FormItem>
-              )}
-            />
-
-            <FormField
-              control={form.control as any}
-              name="derived_from_uri"
-              render={({ field }) => (
-                <FormItem>
-                  <FormLabel>{t("derived_from_uri")}</FormLabel>
-                  <FormControl>
-                    <Input
-                      {...field}
-                      value={field.value || ""}
-                      onChange={(e) =>
-                        field.onChange(e.target.value || undefined)
-                      }
-                    />
-                  </FormControl>
-                  <FormMessage />
-                </FormItem>
-              )}
-            />
-          </CardContent>
-        </Card>
->>>>>>> 98deae54
 
         {/* Pricing Components */}
         <Card className="bg-gray-50">
@@ -1208,6 +1104,27 @@
                   </div>
                 </FormItem>
               </div>
+              {/* Purchase Price */}
+              <div className="w-full">
+                <FormItem className="flex flex-col">
+                  <FormLabel
+                    className={cn("font-medium text-gray-900 text-base")}
+                  >
+                    {t("purchase_price")}
+                  </FormLabel>
+                  <div className="flex flex-col w-full gap-2">
+                    <FormControl className="w-full">
+                      <MonetaryAmountInput
+                        value={purchasePrice ?? 0}
+                        onChange={(e) =>
+                          handlePurchasePriceChange(e.target.value)
+                        }
+                        placeholder="0.00"
+                      />
+                    </FormControl>
+                  </div>
+                </FormItem>
+              </div>
             </div>
 
             <MonetaryComponentSelector
@@ -1223,7 +1140,6 @@
               className={minimal ? "w-full" : ""}
             />
 
-<<<<<<< HEAD
             <MonetaryComponentSelector
               title={t("discounts")}
               components={availableDiscounts}
@@ -1236,53 +1152,6 @@
               availableMetrics={availableMetrics}
               className={minimal ? "w-full" : ""}
             />
-=======
-            <div className="space-y-6">
-              {/* MRP */}
-              <div className="p-4 bg-gray-50 rounded-lg border">
-                <FormItem className="flex flex-col sm:flex-row">
-                  <FormLabel className="font-medium text-gray-900 text-xl">
-                    {t("mrp")}
-                  </FormLabel>
-                  <div className="sm:flex flex-1 flex-col items-end gap-2">
-                    <FormControl>
-                      <MonetaryAmountInput
-                        value={mrp ?? 0}
-                        onChange={(e) => handleMrpChange(e.target.value)}
-                        placeholder="0.00"
-                      />
-                    </FormControl>
-                    <FormMessage>
-                      {
-                        form.formState.errors.price_components?.[0]?.amount
-                          ?.message
-                      }
-                    </FormMessage>
-                  </div>
-                </FormItem>
-              </div>
-
-              {/* Purchase Price */}
-              <div className="p-4 bg-gray-50 rounded-lg border">
-                <FormItem className="flex flex-col sm:flex-row">
-                  <FormLabel className="font-medium text-gray-900 text-xl">
-                    {t("purchase_price")}
-                  </FormLabel>
-                  <div className="sm:flex flex-1 flex-col items-end gap-2">
-                    <FormControl>
-                      <MonetaryAmountInput
-                        value={purchasePrice ?? 0}
-                        onChange={(e) =>
-                          handlePurchasePriceChange(e.target.value)
-                        }
-                        placeholder="0.00"
-                      />
-                    </FormControl>
-                  </div>
-                </FormItem>
-              </div>
-            </div>
->>>>>>> 98deae54
 
             {/* Price Summary */}
             {!minimal && (
