import { useRoutes } from "raviger";

import ErrorPage from "@/components/ErrorPages/DefaultErrorPage";

<<<<<<< HEAD
import { BillingSettingsLayout } from "@/pages/Facility/settings/billing/layout";
=======
import ReportBuilderList from "@/pages/Encounters/ReportBuilder";
import ReportBuilder from "@/pages/Encounters/ReportBuilder/ReportBuilder";
>>>>>>> a778086e
import CreateDevice from "@/pages/Facility/settings/devices/CreateDevice";
import DeviceDetail from "@/pages/Facility/settings/devices/DeviceShow";
import DevicesList from "@/pages/Facility/settings/devices/DevicesList";
import UpdateDevice from "@/pages/Facility/settings/devices/UpdateDevice";

import ActivityDefinitionForm from "./activityDefinition/ActivityDefinitionForm";
import ActivityDefinitionList from "./activityDefinition/ActivityDefinitionList";
import ActivityDefinitionView from "./activityDefinition/ActivityDefinitionView";
import { ChargeItemDefinitionDetail } from "./chargeItemDefinitions/ChargeItemDefinitionDetail";
import { ChargeItemDefinitionsList } from "./chargeItemDefinitions/ChargeItemDefinitionsList";
import { CreateChargeItemDefinition } from "./chargeItemDefinitions/CreateChargeItemDefinition";
import { UpdateChargeItemDefinition } from "./chargeItemDefinitions/UpdateChargeItemDefinition";
import { GeneralSettings } from "./general/general";
import HealthcareServiceForm from "./healthcareService/HealthcareServiceForm";
import HealthcareServiceList from "./healthcareService/HealthcareServiceList";
import HealthcareServiceShow from "./healthcareService/HealthcareServiceShow";
import LocationSettings from "./locations/LocationSettings";
import ObservationDefinitionForm from "./observationDefinition/ObservationDefinitionForm";
import ObservationDefinitionList from "./observationDefinition/ObservationDefinitionList";
import ObservationDefinitionView from "./observationDefinition/ObservationDefinitionView";
import FacilityOrganizationList from "./organizations/FacilityOrganizationList";
import ProductForm from "./product/ProductForm";
import ProductList from "./product/ProductList";
import ProductView from "./product/ProductView";
import ProductKnowledgeForm from "./productKnowledge/ProductKnowledgeForm";
import ProductKnowledgeList from "./productKnowledge/ProductKnowledgeList";
import ProductKnowledgeView from "./productKnowledge/ProductKnowledgeView";
import { CreateSpecimenDefinition } from "./specimen-definitions/CreateSpecimenDefinition";
import { SpecimenDefinitionDetail } from "./specimen-definitions/SpecimenDefinitionDetail";
import { SpecimenDefinitionsList } from "./specimen-definitions/SpecimenDefinitionsList";
import { UpdateSpecimenDefinition } from "./specimen-definitions/UpdateSpecimenDefinition";

interface SettingsLayoutProps {
  facilityId: string;
}

const getRoutes = (facilityId: string) => ({
  "/general": () => <GeneralSettings facilityId={facilityId} />,
  "/departments": () => <FacilityOrganizationList />,
  "/departments/:id/:tab": ({ id, tab }: { id: string; tab: string }) => (
    <FacilityOrganizationList organizationId={id} currentTab={tab} />
  ),
  "/locations": () => <LocationSettings facilityId={facilityId} />,
  "/locations/:id": ({ id }: { id: string }) => (
    <LocationSettings facilityId={facilityId} locationId={id} />
  ),
  "/devices": () => <DevicesList facilityId={facilityId} />,
  "/devices/create": () => <CreateDevice facilityId={facilityId} />,
  "/devices/:id": ({ id }: { id: string }) => (
    <DeviceDetail facilityId={facilityId} deviceId={id} />
  ),
  "/devices/:id/edit": ({ id }: { id: string }) => (
    <UpdateDevice facilityId={facilityId} deviceId={id} />
  ),
<<<<<<< HEAD
  "/specimen_definitions": () => (
    <SpecimenDefinitionsList facilityId={facilityId} />
  ),
  "/specimen_definitions/create": () => (
    <CreateSpecimenDefinition facilityId={facilityId} />
  ),
  "/specimen_definitions/new": () => (
    <CreateSpecimenDefinition facilityId={facilityId} />
  ),
  "/specimen_definitions/:id": ({ id }: { id: string }) => (
    <SpecimenDefinitionDetail
      facilityId={facilityId}
      specimenDefinitionId={id}
    />
  ),
  "/specimen_definitions/:id/edit": ({ id }: { id: string }) => (
    <UpdateSpecimenDefinition
      facilityId={facilityId}
      specimenDefinitionId={id}
    />
  ),
  "/observation_definitions": () => (
    <ObservationDefinitionList facilityId={facilityId} />
  ),
  "/observation_definitions/new": () => (
    <ObservationDefinitionForm facilityId={facilityId} />
  ),
  "/observation_definitions/:id/edit": ({ id }: { id: string }) => (
    <ObservationDefinitionForm
      facilityId={facilityId}
      observationDefinitionId={id}
    />
  ),
  "/observation_definitions/:id": ({ id }: { id: string }) => (
    <ObservationDefinitionView
      facilityId={facilityId}
      observationDefinitionId={id}
    />
  ),
  "/activity_definitions": () => (
    <ActivityDefinitionList facilityId={facilityId} />
  ),
  "/activity_definitions/new": () => (
    <ActivityDefinitionForm facilityId={facilityId} />
  ),
  "/activity_definitions/:id": ({ id }: { id: string }) => (
    <ActivityDefinitionView facilityId={facilityId} activityDefinitionId={id} />
  ),
  "/activity_definitions/:id/edit": ({ id }: { id: string }) => (
    <ActivityDefinitionForm facilityId={facilityId} activityDefinitionId={id} />
  ),
  "/healthcare_services": () => (
    <HealthcareServiceList facilityId={facilityId} />
  ),
  "/healthcare_services/new": () => (
    <HealthcareServiceForm facilityId={facilityId} />
  ),
  "/healthcare_services/:id": ({ id }: { id: string }) => (
    <HealthcareServiceShow facilityId={facilityId} healthcareServiceId={id} />
  ),
  "/healthcare_services/:id/edit": ({ id }: { id: string }) => (
    <HealthcareServiceForm facilityId={facilityId} healthcareServiceId={id} />
  ),
  "/billing*": () => <BillingSettingsLayout />,
  "/charge_item_definitions": () => (
    <ChargeItemDefinitionsList facilityId={facilityId} />
  ),
  "/charge_item_definitions/new": () => (
    <CreateChargeItemDefinition facilityId={facilityId} />
  ),
  "/charge_item_definitions/:id": ({ id }: { id: string }) => (
    <ChargeItemDefinitionDetail
      facilityId={facilityId}
      chargeItemDefinitionId={id}
    />
  ),
  "/charge_item_definitions/:id/edit": ({ id }: { id: string }) => (
    <UpdateChargeItemDefinition
      facilityId={facilityId}
      chargeItemDefinitionId={id}
    />
  ),
  "/product_knowledge": () => <ProductKnowledgeList facilityId={facilityId} />,
  "/product_knowledge/new": () => (
    <ProductKnowledgeForm facilityId={facilityId} />
  ),
  "/product_knowledge/:id": ({ id }: { id: string }) => (
    <ProductKnowledgeView facilityId={facilityId} productKnowledgeId={id} />
  ),
  "/product_knowledge/:id/edit": ({ id }: { id: string }) => (
    <ProductKnowledgeForm facilityId={facilityId} productKnowledgeId={id} />
  ),
  "/product": () => <ProductList facilityId={facilityId} />,
  "/product/new": () => <ProductForm facilityId={facilityId} />,
  "/product/:id": ({ id }: { id: string }) => (
    <ProductView facilityId={facilityId} productId={id} />
  ),
  "/product/:id/edit": ({ id }: { id: string }) => (
    <ProductForm facilityId={facilityId} productId={id} />
  ),

=======
  "/reportbuilder": () => <ReportBuilderList facilityId={facilityId} />,
  "/reportbuilder/new": () => <ReportBuilder facilityId={facilityId} />,
  "/reportbuilder/:reportTemplateId": ({
    reportTemplateId,
  }: {
    reportTemplateId: string;
  }) => (
    <ReportBuilder
      facilityId={facilityId}
      reportTemplateId={reportTemplateId}
    />
  ),
>>>>>>> a778086e
  "*": () => <ErrorPage />,
});

export function SettingsLayout({ facilityId }: SettingsLayoutProps) {
  const basePath = `/facility/${facilityId}/settings`;
  const routeResult = useRoutes(getRoutes(facilityId), {
    basePath,
    routeProps: {
      facilityId,
    },
  });

  return <div className="container mx-auto p-4">{routeResult}</div>;
}<|MERGE_RESOLUTION|>--- conflicted
+++ resolved
@@ -2,12 +2,9 @@
 
 import ErrorPage from "@/components/ErrorPages/DefaultErrorPage";
 
-<<<<<<< HEAD
-import { BillingSettingsLayout } from "@/pages/Facility/settings/billing/layout";
-=======
 import ReportBuilderList from "@/pages/Encounters/ReportBuilder";
 import ReportBuilder from "@/pages/Encounters/ReportBuilder/ReportBuilder";
->>>>>>> a778086e
+import { BillingSettingsLayout } from "@/pages/Facility/settings/billing/layout";
 import CreateDevice from "@/pages/Facility/settings/devices/CreateDevice";
 import DeviceDetail from "@/pages/Facility/settings/devices/DeviceShow";
 import DevicesList from "@/pages/Facility/settings/devices/DevicesList";
@@ -62,7 +59,6 @@
   "/devices/:id/edit": ({ id }: { id: string }) => (
     <UpdateDevice facilityId={facilityId} deviceId={id} />
   ),
-<<<<<<< HEAD
   "/specimen_definitions": () => (
     <SpecimenDefinitionsList facilityId={facilityId} />
   ),
@@ -164,7 +160,6 @@
     <ProductForm facilityId={facilityId} productId={id} />
   ),
 
-=======
   "/reportbuilder": () => <ReportBuilderList facilityId={facilityId} />,
   "/reportbuilder/new": () => <ReportBuilder facilityId={facilityId} />,
   "/reportbuilder/:reportTemplateId": ({
@@ -177,7 +172,6 @@
       reportTemplateId={reportTemplateId}
     />
   ),
->>>>>>> a778086e
   "*": () => <ErrorPage />,
 });
 
