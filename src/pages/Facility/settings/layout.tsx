--- conflicted
+++ resolved
@@ -7,10 +7,10 @@
 import DevicesList from "@/pages/Facility/settings/devices/DevicesList";
 import UpdateDevice from "@/pages/Facility/settings/devices/UpdateDevice";
 
-import ObservationDefinitionList from "./ObservationDefinition/ObservationDefinitionList";
 import { GeneralSettings } from "./general/general";
 import LocationSettings from "./locations/LocationSettings";
 import ObservationDefinitionForm from "./observationDefinition/ObservationDefinitionForm";
+import ObservationDefinitionList from "./observationDefinition/ObservationDefinitionList";
 import FacilityOrganizationList from "./organizations/FacilityOrganizationList";
 import { CreateSpecimenDefinition } from "./specimen-definitions/CreateSpecimenDefinition";
 import { SpecimenDefinitionDetail } from "./specimen-definitions/SpecimenDefinitionDetail";
@@ -42,7 +42,6 @@
   "/devices/:id/edit": ({ id }: { id: string }) => (
     <UpdateDevice facilityId={facilityId} deviceId={id} />
   ),
-<<<<<<< HEAD
   "/specimen-definitions": () => (
     <SpecimenDefinitionsList facilityId={facilityId} />
   ),
@@ -54,13 +53,12 @@
       facilityId={facilityId}
       specimenDefinitionId={id}
     />
-=======
+  ),
   "/observation_definitions": () => (
     <ObservationDefinitionList facilityId={facilityId} />
   ),
   "/observation_definitions/new": () => (
     <ObservationDefinitionForm facilityId={facilityId} />
->>>>>>> 6d1677ac
   ),
   "*": () => <ErrorPage />,
 });
