import { useQuery } from "@tanstack/react-query";
import { Link } from "raviger";
import { useCallback, useState } from "react";
import { useTranslation } from "react-i18next";
import { formatPhoneNumberIntl } from "react-phone-number-input";

import CareIcon from "@/CAREUI/icons/CareIcon";

import { Button } from "@/components/ui/button";
import { Card, CardContent } from "@/components/ui/card";

import { Avatar } from "@/components/Common/Avatar";
import RelativeDateTooltip from "@/components/Common/RelativeDateTooltip";
import SearchInput from "@/components/Common/SearchInput";
import { CardGridSkeleton } from "@/components/Common/SkeletonLoading";

import useFilters from "@/hooks/useFilters";

import query from "@/Utils/request/query";
<<<<<<< HEAD
import { formatDateTime, relativeTime } from "@/Utils/utils";
import { Patient } from "@/types/emr/patient/patient";
=======
import { Patient } from "@/types/emr/patient";
>>>>>>> 0ef35d13
import { Organization } from "@/types/organization/organization";
import organizationApi from "@/types/organization/organizationApi";

import EntityBadge from "./components/EntityBadge";
import OrganizationLayout from "./components/OrganizationLayout";

interface Props {
  id: string;
  navOrganizationId?: string;
}

export default function OrganizationPatients({ id, navOrganizationId }: Props) {
  const { t } = useTranslation();

  const { qParams, Pagination, advancedFilter, resultsPerPage, updateQuery } =
    useFilters({ limit: 15, disableCache: true });

  const [organization, setOrganization] = useState<Organization | null>(null);

  const searchOptions = [
    {
      key: "name",
      type: "text" as const,
      placeholder: t("search_by_patient_name"),
      value: qParams.name || "",
    },
    {
      key: "phone_number",
      type: "phone" as const,
      placeholder: t("search_by_phone_number"),
      value: qParams.phone_number || "",
    },
  ];

  const handleSearch = useCallback((key: string, value: string) => {
    const searchParams = {
      name: key === "name" ? value : "",
      phone_number:
        key === "phone_number"
          ? value.length >= 13 || value === ""
            ? value
            : undefined
          : undefined,
    };
    updateQuery(searchParams);
  }, []);

  const handleFieldChange = () => {
    updateQuery({
      name: undefined,
      phone_number: undefined,
    });
  };

  const { data: patients, isFetching } = useQuery({
    queryKey: ["organizationPatients", id, qParams],
    queryFn: query.debounced(organizationApi.listPatients, {
      pathParams: { id },
      queryParams: {
        ...(organization?.org_type === "govt" && { organization: id }),
        page: qParams.page,
        limit: resultsPerPage,
        offset: ((qParams.page ?? 1) - 1) * resultsPerPage,
        ...advancedFilter.filter,
      },
    }),
    enabled: !!id && !!organization,
  });

  if (!id) {
    return null;
  }

  return (
    <OrganizationLayout
      id={id}
      navOrganizationId={navOrganizationId}
      setOrganization={setOrganization}
    >
      {() => {
        return (
          <div className="space-y-6">
            <div className="flex justify-between items-center">
              <div className="mt-1 flex flex-col justify-start space-y-2 md:flex-row md:justify-between md:space-y-0">
                <EntityBadge
                  title={t("patients")}
                  count={patients?.count}
                  isFetching={isFetching}
                  translationParams={{ entity: "Patient" }}
                />
              </div>
            </div>

            <SearchInput
              data-cy="patient-search"
              options={searchOptions}
              onSearch={handleSearch}
              onFieldChange={handleFieldChange}
            />

            <div className="grid grid-cols-1 lg:grid-cols-2 xl:grid-cols-3 gap-4">
              {isFetching ? (
                <CardGridSkeleton count={6} />
              ) : patients?.results?.length === 0 ? (
                <Card className="col-span-full">
                  <CardContent className="p-6 text-center text-gray-500">
                    {t("no_patients_found")}
                  </CardContent>
                </Card>
              ) : (
                patients?.results?.map((patient: Patient) => (
                  <Link
                    key={patient.id}
                    href={`/patient/${patient.id}`}
                    className="block"
                  >
                    <Card className="h-full hover:border-primary/50 transition-colors">
                      <CardContent className="p-6">
                        <div className="flex flex-col h-full">
                          <div className="flex items-start justify-between">
                            <div className="flex items-start space-x-4">
                              <Avatar
                                name={patient.name || ""}
                                className="size-10"
                              />
                              <div>
                                <h3 className="text-sm font-medium text-gray-900">
                                  {patient.name}
                                </h3>
                                <p className="text-sm text-gray-500">
                                  {formatPhoneNumberIntl(patient.phone_number)}
                                </p>
                              </div>
                            </div>
                            <Button
                              variant="ghost"
                              size="icon"
                              className="shrink-0"
                              asChild
                            >
                              <div>
                                <CareIcon
                                  icon="l-arrow-up-right"
                                  className="size-4"
                                />
                              </div>
                            </Button>
                          </div>
                          <div className="mt-4 grid grid-cols-2 gap-x-4 gap-y-2">
                            <div className="text-sm">
                              <div className="text-gray-500">{t("phone")}</div>
                              <div className="font-medium">
                                {formatPhoneNumberIntl(patient.phone_number)}
                              </div>
                            </div>
                            <div className="text-sm">
                              <div className="text-gray-500">{t("gender")}</div>
                              <div className="font-medium">
                                {patient.gender}
                              </div>
                            </div>
                            {patient.geo_organization && (
                              <div className="col-span-2 text-sm">
                                <div className="text-gray-500">
                                  {t("organization")}
                                </div>
                                <div className="font-medium">
                                  {patient.geo_organization.name}
                                </div>
                              </div>
                            )}
                          </div>
                          <div className="mt-4 pt-4 border-t border-gray-200">
                            <div className="text-sm text-gray-500">
                              {t("last_modified")}{" "}
                              <RelativeDateTooltip
                                className="underline underline-offset-2"
                                date={patient.modified_date}
                              />
                            </div>
                          </div>
                        </div>
                      </CardContent>
                    </Card>
                  </Link>
                ))
              )}
            </div>
            <Pagination totalCount={patients?.count ?? 0} />
          </div>
        );
      }}
    </OrganizationLayout>
  );
}<|MERGE_RESOLUTION|>--- conflicted
+++ resolved
@@ -17,12 +17,6 @@
 import useFilters from "@/hooks/useFilters";
 
 import query from "@/Utils/request/query";
-<<<<<<< HEAD
-import { formatDateTime, relativeTime } from "@/Utils/utils";
-import { Patient } from "@/types/emr/patient/patient";
-=======
-import { Patient } from "@/types/emr/patient";
->>>>>>> 0ef35d13
 import { Organization } from "@/types/organization/organization";
 import organizationApi from "@/types/organization/organizationApi";
 
@@ -133,7 +127,7 @@
                   </CardContent>
                 </Card>
               ) : (
-                patients?.results?.map((patient: Patient) => (
+                patients?.results?.map((patient) => (
                   <Link
                     key={patient.id}
                     href={`/patient/${patient.id}`}
