import { PatientModel } from "@/components/Patient/models";

import { AREACODES, IN_LANDLINE_AREA_CODES } from "@/common/constants";
import phoneCodesJson from "@/common/static/countryPhoneAndFlags.json";

import dayjs from "@/Utils/dayjs";

interface ApacheParams {
  age: number;
  organFailure: boolean;
  temperatureC: number;
  heartRate: number;
  respiratoryRate: number;
  sodium: number;
  potassium: number;
  creatinine: number;
  acuteRenalFailure: boolean;
  hematocrit: number;
  wbcCount: number;
  glasgowComaScore: number;
  fiO2: number;
}

export const calculateApache2Score = (apacheParams: ApacheParams): number => {
  const {
    age,
    organFailure,
    temperatureC,
    heartRate,
    respiratoryRate,
    sodium,
    potassium,
    creatinine,
    acuteRenalFailure,
    hematocrit,
    wbcCount,
    glasgowComaScore,
    fiO2,
  } = apacheParams;

  const ageScore = age < 65 ? 1 : 0;
  const organFailureScore = organFailure ? 1 : 0;
  const temperatureScore = temperatureC < 37.5 ? 1 : 0;
  const heartRateScore = heartRate < 60 ? 1 : 0;
  const respiratoryRateScore = respiratoryRate < 12 ? 1 : 0;
  const sodiumScore = sodium < 135 ? 1 : 0;
  const potassiumScore = potassium < 3.5 ? 1 : 0;
  const creatinineScore = creatinine < 0.7 ? 1 : 0;
  const acuteRenalFailureScore = acuteRenalFailure ? 1 : 0;
  const hematocritScore = hematocrit < 0.45 ? 1 : 0;
  const wbcCountScore = wbcCount < 10 ? 1 : 0;
  const glasgowComaScoreScore = glasgowComaScore < 6 ? 1 : 0;
  const fiO2Score = fiO2 < 0.7 ? 1 : 0;

  const totalScore =
    ageScore +
    organFailureScore +
    temperatureScore +
    heartRateScore +
    respiratoryRateScore +
    sodiumScore +
    potassiumScore +
    creatinineScore +
    acuteRenalFailureScore +
    hematocritScore +
    wbcCountScore +
    glasgowComaScoreScore +
    fiO2Score;

  return totalScore;
};

const DATE_FORMAT = "DD/MM/YYYY";
const TIME_FORMAT = "hh:mm A";
const DATE_TIME_FORMAT = `${TIME_FORMAT}; ${DATE_FORMAT}`;

type DateLike = Parameters<typeof dayjs>[0];

export const formatDateTime = (date: DateLike, format?: string) => {
  const obj = dayjs(date);

  if (format) {
    return obj.format(format);
  }

  // If time is 00:00:00 of local timezone, format as date only
  if (obj.isSame(obj.startOf("day"))) {
    return obj.format(DATE_FORMAT);
  }

  return obj.format(DATE_TIME_FORMAT);
};

export const formatDate = (date: DateLike, format = DATE_FORMAT) =>
  formatDateTime(date, format);

export const formatTime = (date: DateLike, format = TIME_FORMAT) =>
  formatDateTime(date, format);

export const relativeDate = (date: DateLike, withoutSuffix = false) => {
  const obj = dayjs(date);
  return `${obj.fromNow(withoutSuffix)}${
    withoutSuffix ? " ago " : ""
  } at ${obj.format(TIME_FORMAT)}`;
};

export const formatName = (user: { first_name: string; last_name: string }) => {
  return `${user.first_name} ${user.last_name}`;
};

export const formatDisplayName = (user: {
  first_name: string;
  last_name: string;
  username: string;
}) => {
  return user.first_name && user.last_name
    ? `${user.first_name} ${user.last_name}`
    : user.first_name || user.username || "User";
};

export const relativeTime = (time?: DateLike) => {
  return `${dayjs(time).fromNow()}`;
};

export const dateQueryString = (date: DateLike) => {
  if (!date || !dayjs(date).isValid()) return "";
  return dayjs(date).format("YYYY-MM-DD");
};

export const sleep = (ms: number) => new Promise((r) => setTimeout(r, ms));

/**
 * Referred from: https://stackoverflow.com/a/9039885/7887936
 * @returns `true` if device is iOS, else `false`
 */
function _isAppleDevice() {
  if (navigator.platform.includes("Mac")) return true;
  return (
    [
      "iPad Simulator",
      "iPhone Simulator",
      "iPod Simulator",
      "iPad",
      "iPhone",
      "iPod",
    ].includes(navigator.platform) ||
    // iPad on iOS 13 detection
    (navigator.userAgent.includes("Mac") && "ontouchend" in document)
  );
}

/**
 * `true` if device is an Apple device, else `false`
 */
export const isAppleDevice = _isAppleDevice();

/**
 * `true` if device is an iOS device, else `false`
 */
export const isIOS = /iPad|iPhone|iPod/.test(navigator.userAgent);

/**
 * Conditionally concatenate classes. An alternate replacement for `clsx`.
 *
 * **Example Usage:**
 * ```tsx
 * <div className={classNames("md:flex", true && "p-0", false && "p-10")} />
 * // "md:flex p-0"
 * ```
 */
export const classNames = (...classes: (string | boolean | undefined)[]) => {
  return classes.filter(Boolean).join(" ");
};

export const getPincodeDetails = async (pincode: string, apiKey: string) => {
  const response = await fetch(
    `https://api.data.gov.in/resource/6176ee09-3d56-4a3b-8115-21841576b2f6?api-key=${apiKey}&format=json&filters[pincode]=${pincode}&limit=1`,
  );
  const data = await response.json();
  return data.records[0];
};

export const includesIgnoreCase = (str1: string, str2: string) => {
  if (!str1 || !str2) return false;
  const lowerCaseStr1 = str1.toLowerCase();
  const lowerCaseStr2 = str2.toLowerCase();
  return (
    lowerCaseStr1.includes(lowerCaseStr2) ||
    lowerCaseStr2.includes(lowerCaseStr1)
  );
};

export const getExperienceSuffix = (date?: Date) => {
  if (!date) return "0 Years";

  const today = new Date();

  let m = (today.getFullYear() - date.getFullYear()) * 12;
  m -= date.getMonth();
  m += today.getMonth();

  let str = "";

  const years = Math.floor(m / 12);
  const months = m % 12;

  if (years) str += `${years} years `;
  if (months) str += `${months} months`;

  return str;
};

export const formatCurrency = (price: number) =>
  price?.toLocaleString("en-IN", {
    style: "currency",
    currency: "INR",
  });

export const isUserOnline = (user: { last_login: DateLike }) => {
  return user.last_login
    ? dayjs().subtract(5, "minutes").isBefore(user.last_login)
    : false;
};

export interface CountryData {
  flag: string;
  name: string;
  code: string;
}

export const parsePhoneNumber = (phoneNumber: string, countryCode?: string) => {
  if (!phoneNumber) return "";
  if (phoneNumber === "+91") return "";
  const phoneCodes: Record<string, CountryData> = phoneCodesJson;
  let parsedNumber = phoneNumber.replace(/[-+() ]/g, "");
  if (countryCode && phoneCodes[countryCode]) {
    parsedNumber = phoneCodes[countryCode].code + parsedNumber;
  } else if (!phoneNumber.startsWith("+")) {
    return undefined;
  }
  parsedNumber = "+" + parsedNumber;
  return parsedNumber;
};

export const formatPhoneNumber = (phoneNumber: string) => {
  if (phoneNumber.startsWith("+91")) {
    phoneNumber = phoneNumber.startsWith("+910")
      ? phoneNumber.slice(4)
      : phoneNumber.slice(3);
    const landline_code = IN_LANDLINE_AREA_CODES.find((code) =>
      phoneNumber.startsWith(code),
    );
    if (landline_code === undefined)
      return "+91" + " " + phoneNumber.slice(0, 5) + " " + phoneNumber.slice(5);
    const subscriber_no_length = 10 - landline_code.length;
    return (
      "+91" +
      " " +
      landline_code +
      " " +
      phoneNumber.slice(
        landline_code.length,
        subscriber_no_length / 2 + landline_code.length,
      ) +
      " " +
      phoneNumber.slice(subscriber_no_length / 2 + landline_code.length)
    );
  } else if (phoneNumber.startsWith("1800")) {
    return "1800" + " " + phoneNumber.slice(4, 7) + " " + phoneNumber.slice(7);
  } else if (phoneNumber.startsWith("+")) {
    const countryCode = getCountryCode(phoneNumber);
    if (!countryCode) return phoneNumber;
    const phoneCodes: Record<string, CountryData> = phoneCodesJson;
    return (
      "+" +
      phoneCodes[countryCode].code +
      " " +
      phoneNumber.slice(phoneCodes[countryCode].code.length + 1)
    );
  }
  return phoneNumber;
};

export const getCountryCode = (phoneNumber: string) => {
  if (phoneNumber.startsWith("+")) {
    const phoneCodes: Record<string, CountryData> = phoneCodesJson;
    const phoneCodesArr = Object.keys(phoneCodes);
    phoneNumber = phoneNumber.slice(1);
    const allMatchedCountries: { name: string; code: string }[] = [];
    for (let i = 0; i < phoneCodesArr.length; i++) {
      if (
        phoneNumber.startsWith(
          phoneCodes[phoneCodesArr[i]].code.replaceAll("-", ""),
        )
      ) {
        allMatchedCountries.push({
          name: phoneCodesArr[i],
          code: phoneCodes[phoneCodesArr[i]].code.replaceAll("-", ""),
        });
      }
    }
    // returns the country which is longest in case there are multiple matches
    if (allMatchedCountries.length === 0) return undefined;
    const matchedCountry = allMatchedCountries.reduce((max, country) =>
      max.code > country.code ? max : country,
    );
    const sameCodeCountries = allMatchedCountries.filter(
      (country) => country.code === matchedCountry.code,
    );
    if (matchedCountry === undefined) return undefined;
    // some countries share same country code but differ in area codes
    // The area codes are checked for such countries
    if (matchedCountry.code == "1") {
      const areaCode = phoneNumber.substring(1, 4);
      return (
        sameCodeCountries.find((country) =>
          AREACODES[country.name]?.includes(areaCode),
        )?.name ?? "US"
      );
    } else if (matchedCountry.code === "262") {
      const areaCode = phoneNumber.substring(3, 6);
      return sameCodeCountries.find((country) =>
        AREACODES[country.name]?.includes(areaCode),
      )?.name;
    } else if (matchedCountry.code === "61") {
      const areaCode = phoneNumber.substring(2, 7);
      return (
        sameCodeCountries.find((country) =>
          AREACODES[country.name]?.includes(areaCode),
        )?.name ?? "AU"
      );
    } else if (matchedCountry.code === "599") {
      const areaCode = phoneNumber.substring(3, 4);
      return (
        sameCodeCountries.find((country) =>
          AREACODES[country.name]?.includes(areaCode),
        )?.name ?? "CW"
      );
    } else if (matchedCountry.code == "7") {
      const areaCode = phoneNumber.substring(1, 2);
      return (
        sameCodeCountries.find((country) =>
          AREACODES[country.name]?.includes(areaCode),
        )?.name ?? "RU"
      );
    } else if (matchedCountry.code == "47") {
      const areaCode = phoneNumber.substring(2, 4);
      return (
        sameCodeCountries.find((country) =>
          AREACODES[country.name]?.includes(areaCode),
        )?.name ?? "NO"
      );
    }
    return matchedCountry.name;
  }
  return undefined;
};

const getRelativeDateSuffix = (abbreviated: boolean) => {
  return {
    day: abbreviated ? "d" : "days",
    month: abbreviated ? "mo" : "months",
    year: abbreviated ? "yr" : "years",
  };
};

export const patientAgeInYears = (obj: PatientModel) => {
  const start = dayjs(
    obj.date_of_birth
      ? new Date(obj.date_of_birth)
      : new Date(obj.year_of_birth!, 0, 1),
  );

  const end = dayjs(
    obj.death_datetime ? new Date(obj.death_datetime) : new Date(),
  );

  return end.diff(start, "years");
};

export const formatPatientAge = (obj: PatientModel, abbreviated = false) => {
  const suffixes = getRelativeDateSuffix(abbreviated);

  const start = dayjs(
    obj.date_of_birth
      ? new Date(obj.date_of_birth)
      : new Date(obj.year_of_birth!, 0, 1),
  );

  const end = dayjs(
    obj.death_datetime ? new Date(obj.death_datetime) : new Date(),
  );

  const years = end.diff(start, "years");
  if (years) {
    return `${years}${suffixes.year}`;
  }

  // Skip representing as no. of months/days if we don't know the date of birth
  // since it would anyways be inaccurate.
  if (!obj.date_of_birth) {
    return abbreviated
      ? `Born ${obj.year_of_birth}`
      : `Born on ${obj.year_of_birth}`;
  }

  const month = end.diff(start, "month");
  const day = end.diff(start.add(month, "month"), "day");
  if (month) {
    return `${month}${suffixes.month} ${day}${suffixes.day}`;
  }
  return `${day}${suffixes.day}`;
};

export const scrollTo = (id: string | boolean) => {
  const element = document.querySelector(`#${id}`);
  element?.scrollIntoView({ behavior: "smooth", block: "center" });
};

export const compareBy = <T extends object>(key: keyof T) => {
  return (a: T, b: T) => {
    return a[key] < b[key] ? -1 : a[key] > b[key] ? 1 : 0;
  };
};

export const compareByDateString = <T extends object>(key: keyof T) => {
  return (a: T, b: T) => {
    const aV = new Date(a[key] as string);
    const bV = new Date(b[key] as string);
    return aV < bV ? -1 : aV > bV ? 1 : 0;
  };
};

export const isValidUrl = (url?: string) => {
  try {
    new URL(url ?? "");
    return true;
  } catch {
    return false;
  }
};

export const mergeQueryOptions = <T extends object>(
  selected: T[],
  queryOptions: T[],
  compareBy: (obj: T) => T[keyof T],
) => {
  if (!selected.length) return queryOptions;
  return [
    ...selected,
    ...queryOptions.filter(
      (option) => !selected.find((s) => compareBy(s) === compareBy(option)),
    ),
  ];
};

export const properRoundOf = (value: number) => {
  if (value % 1 === 0) {
    return value.toFixed();
  }
  return value.toFixed(2);
};

export const isPostPartum = (data_of_delivery?: string) => {
  return dayjs().diff(data_of_delivery, "week") <= 6;
};

export const isAntenatal = (menstruation_start_date?: string) => {
  return dayjs().diff(menstruation_start_date, "month") <= 9;
};

/**
 * A utility method to format an array of string to human readable format.
 *
 * @param values Array of strings to be made human readable.
 * @returns Human readable version of the list of strings
 */
export const humanizeStrings = (strings: readonly string[], empty = "") => {
  if (strings.length === 0) {
    return empty;
  }

  if (strings.length === 1) {
    return strings[0];
  }

  const [last, ...items] = [...strings].reverse();
  return `${items.reverse().join(", ")} and ${last}`;
};

export type ValueDescription = {
  till?: number;
  text: React.ReactNode;
  className?: string;
  color?: string;
};

export const getValueDescription = (
  valueDescriptions: ValueDescription[],
  value: number,
) => {
  return valueDescriptions.find((vd) => (vd.till || 0) >= (value || 0));
};

export const rangeValueDescription = (range: {
  low?: number;
  high?: number;
}) => {
  const results: ValueDescription[] = [];

  if (range.low != null) {
    results.push({
      till: range.low,
      text: "Low",
      className: "text-red-500",
    });
  }

  results.push({
    till: range.high,
    text: "Normal",
    className: "text-green-500",
  });

  if (range.high != null) {
    results.push({
      text: "High",
      className: "text-red-500",
    });
  }

  return results;
};

export const celsiusToFahrenheit = (celsius: number) => {
  return (celsius * 9) / 5 + 32;
};

export const fahrenheitToCelsius = (fahrenheit: number) => {
  return ((fahrenheit - 32) * 5) / 9;
};

/**
 * Although same as `Objects.keys(...)`, this provides better type-safety.
 */
export const keysOf = <T extends object>(obj: T) => {
  return Object.keys(obj) as (keyof T)[];
};

<<<<<<< HEAD
export const getMonthStartAndEnd = (date: Date) => {
  return {
    start: new Date(date.getFullYear(), date.getMonth(), 1),
    end: new Date(date.getFullYear(), date.getMonth() + 1, 0),
  };
};
=======
// Utility to check if a value is "empty"
export const isEmpty = (value: unknown) => {
  return value === "" || value == undefined;
};

// equivalent to lodash omitBy
export function omitBy<T extends Record<string, unknown>>(
  obj: T,
  predicate: (value: unknown) => boolean,
): Partial<T> {
  return Object.fromEntries(
    Object.entries(obj).filter(([_, value]) => !predicate(value)),
  ) as Partial<T>;
}
>>>>>>> 05e8f4ca
<|MERGE_RESOLUTION|>--- conflicted
+++ resolved
@@ -547,14 +547,6 @@
   return Object.keys(obj) as (keyof T)[];
 };
 
-<<<<<<< HEAD
-export const getMonthStartAndEnd = (date: Date) => {
-  return {
-    start: new Date(date.getFullYear(), date.getMonth(), 1),
-    end: new Date(date.getFullYear(), date.getMonth() + 1, 0),
-  };
-};
-=======
 // Utility to check if a value is "empty"
 export const isEmpty = (value: unknown) => {
   return value === "" || value == undefined;
@@ -569,4 +561,10 @@
     Object.entries(obj).filter(([_, value]) => !predicate(value)),
   ) as Partial<T>;
 }
->>>>>>> 05e8f4ca
+
+export const getMonthStartAndEnd = (date: Date) => {
+  return {
+    start: new Date(date.getFullYear(), date.getMonth(), 1),
+    end: new Date(date.getFullYear(), date.getMonth() + 1, 0),
+  };
+};