import { format } from "date-fns";

import { PatientModel } from "@/components/Patient/models";

import { AREACODES, IN_LANDLINE_AREA_CODES } from "@/common/constants";
import phoneCodesJson from "@/common/static/countryPhoneAndFlags.json";

import dayjs from "@/Utils/dayjs";
import { Time } from "@/Utils/types";

interface ApacheParams {
  age: number;
  organFailure: boolean;
  temperatureC: number;
  heartRate: number;
  respiratoryRate: number;
  sodium: number;
  potassium: number;
  creatinine: number;
  acuteRenalFailure: boolean;
  hematocrit: number;
  wbcCount: number;
  glasgowComaScore: number;
  fiO2: number;
}

export const calculateApache2Score = (apacheParams: ApacheParams): number => {
  const {
    age,
    organFailure,
    temperatureC,
    heartRate,
    respiratoryRate,
    sodium,
    potassium,
    creatinine,
    acuteRenalFailure,
    hematocrit,
    wbcCount,
    glasgowComaScore,
    fiO2,
  } = apacheParams;

  const ageScore = age < 65 ? 1 : 0;
  const organFailureScore = organFailure ? 1 : 0;
  const temperatureScore = temperatureC < 37.5 ? 1 : 0;
  const heartRateScore = heartRate < 60 ? 1 : 0;
  const respiratoryRateScore = respiratoryRate < 12 ? 1 : 0;
  const sodiumScore = sodium < 135 ? 1 : 0;
  const potassiumScore = potassium < 3.5 ? 1 : 0;
  const creatinineScore = creatinine < 0.7 ? 1 : 0;
  const acuteRenalFailureScore = acuteRenalFailure ? 1 : 0;
  const hematocritScore = hematocrit < 0.45 ? 1 : 0;
  const wbcCountScore = wbcCount < 10 ? 1 : 0;
  const glasgowComaScoreScore = glasgowComaScore < 6 ? 1 : 0;
  const fiO2Score = fiO2 < 0.7 ? 1 : 0;

  const totalScore =
    ageScore +
    organFailureScore +
    temperatureScore +
    heartRateScore +
    respiratoryRateScore +
    sodiumScore +
    potassiumScore +
    creatinineScore +
    acuteRenalFailureScore +
    hematocritScore +
    wbcCountScore +
    glasgowComaScoreScore +
    fiO2Score;

  return totalScore;
};

const DATE_FORMAT = "DD/MM/YYYY";
const TIME_FORMAT = "hh:mm A";
const DATE_TIME_FORMAT = `${TIME_FORMAT}; ${DATE_FORMAT}`;

type DateLike = Parameters<typeof dayjs>[0];

export const formatDateTime = (date: DateLike, format?: string) => {
  const obj = dayjs(date);

  if (format) {
    return obj.format(format);
  }

  // If time is 00:00:00 of local timezone, format as date only
  if (obj.isSame(obj.startOf("day"))) {
    return obj.format(DATE_FORMAT);
  }

  return obj.format(DATE_TIME_FORMAT);
};

export const formatDate = (date: DateLike, format = DATE_FORMAT) =>
  formatDateTime(date, format);

export const formatTimeShort = (time: Time) => {
  return format(new Date(`1970-01-01T${time}`), "h:mm a").replace(":00", "");
};

export const formatTime = (date: DateLike, format = TIME_FORMAT) =>
  formatDateTime(date, format);

export const relativeDate = (date: DateLike, withoutSuffix = false) => {
  const obj = dayjs(date);
  return `${obj.fromNow(withoutSuffix)}${
    withoutSuffix ? " ago " : ""
  } at ${obj.format(TIME_FORMAT)}`;
};

export const formatName = (user: { first_name: string; last_name: string }) => {
  return `${user.first_name} ${user.last_name}`;
};

export const formatDisplayName = (user: {
  first_name: string;
  last_name: string;
  username: string;
}) => {
  return user.first_name && user.last_name
    ? `${user.first_name} ${user.last_name}`
    : user.first_name || user.username || "User";
};

export const relativeTime = (time?: DateLike) => {
  return `${dayjs(time).fromNow()}`;
};

export const dateQueryString = (date: DateLike) => {
  if (!date || !dayjs(date).isValid()) return "";
  return dayjs(date).format("YYYY-MM-DD");
};

export const sleep = (ms: number) => new Promise((r) => setTimeout(r, ms));

/**
 * Referred from: https://stackoverflow.com/a/9039885/7887936
 * @returns `true` if device is iOS, else `false`
 */
function _isAppleDevice() {
  if (navigator.platform.includes("Mac")) return true;
  return (
    [
      "iPad Simulator",
      "iPhone Simulator",
      "iPod Simulator",
      "iPad",
      "iPhone",
      "iPod",
    ].includes(navigator.platform) ||
    // iPad on iOS 13 detection
    (navigator.userAgent.includes("Mac") && "ontouchend" in document)
  );
}

/**
 * `true` if device is an Apple device, else `false`
 */
export const isAppleDevice = _isAppleDevice();

/**
 * `true` if device is an iOS device, else `false`
 */
export const isIOS = /iPad|iPhone|iPod/.test(navigator.userAgent);

/**
 * Conditionally concatenate classes. An alternate replacement for `clsx`.
 *
 * **Example Usage:**
 * ```tsx
 * <div className={classNames("md:flex", true && "p-0", false && "p-10")} />
 * // "md:flex p-0"
 * ```
 */
export const classNames = (...classes: (string | boolean | undefined)[]) => {
  return classes.filter(Boolean).join(" ");
};

export const getPincodeDetails = async (pincode: string, apiKey: string) => {
  const response = await fetch(
    `https://api.data.gov.in/resource/6176ee09-3d56-4a3b-8115-21841576b2f6?api-key=${apiKey}&format=json&filters[pincode]=${pincode}&limit=1`,
  );
  const data = await response.json();
  return data.records[0];
};

export const includesIgnoreCase = (str1: string, str2: string) => {
  if (!str1 || !str2) return false;
  const lowerCaseStr1 = str1.toLowerCase();
  const lowerCaseStr2 = str2.toLowerCase();
  return (
    lowerCaseStr1.includes(lowerCaseStr2) ||
    lowerCaseStr2.includes(lowerCaseStr1)
  );
};

export const getExperienceSuffix = (date?: Date) => {
  if (!date) return "0 Years";

  const today = new Date();

  let m = (today.getFullYear() - date.getFullYear()) * 12;
  m -= date.getMonth();
  m += today.getMonth();

  let str = "";

  const years = Math.floor(m / 12);
  const months = m % 12;

  if (years) str += `${years} years `;
  if (months) str += `${months} months`;

  return str;
};

export const formatCurrency = (price: number) =>
  price?.toLocaleString("en-IN", {
    style: "currency",
    currency: "INR",
  });

export const isUserOnline = (user: { last_login: DateLike }) => {
  return user.last_login
    ? dayjs().subtract(5, "minutes").isBefore(user.last_login)
    : false;
};

export interface CountryData {
  flag: string;
  name: string;
  code: string;
}

export const parsePhoneNumber = (phoneNumber: string, countryCode?: string) => {
  if (!phoneNumber) return "";
  if (phoneNumber === "+91") return "";
  const phoneCodes: Record<string, CountryData> = phoneCodesJson;
  let parsedNumber = phoneNumber.replace(/[-+() ]/g, "");
  if (countryCode && phoneCodes[countryCode]) {
    parsedNumber = phoneCodes[countryCode].code + parsedNumber;
  } else if (!phoneNumber.startsWith("+")) {
    return undefined;
  }
  parsedNumber = "+" + parsedNumber;
  return parsedNumber;
};

export const formatPhoneNumber = (phoneNumber: string) => {
  if (phoneNumber.startsWith("+91")) {
    phoneNumber = phoneNumber.startsWith("+910")
      ? phoneNumber.slice(4)
      : phoneNumber.slice(3);
    const landline_code = IN_LANDLINE_AREA_CODES.find((code) =>
      phoneNumber.startsWith(code),
    );
    if (landline_code === undefined)
      return "+91" + " " + phoneNumber.slice(0, 5) + " " + phoneNumber.slice(5);
    const subscriber_no_length = 10 - landline_code.length;
    return (
      "+91" +
      " " +
      landline_code +
      " " +
      phoneNumber.slice(
        landline_code.length,
        subscriber_no_length / 2 + landline_code.length,
      ) +
      " " +
      phoneNumber.slice(subscriber_no_length / 2 + landline_code.length)
    );
  } else if (phoneNumber.startsWith("1800")) {
    return "1800" + " " + phoneNumber.slice(4, 7) + " " + phoneNumber.slice(7);
  } else if (phoneNumber.startsWith("+")) {
    const countryCode = getCountryCode(phoneNumber);
    if (!countryCode) return phoneNumber;
    const phoneCodes: Record<string, CountryData> = phoneCodesJson;
    return (
      "+" +
      phoneCodes[countryCode].code +
      " " +
      phoneNumber.slice(phoneCodes[countryCode].code.length + 1)
    );
  }
  return phoneNumber;
};

export const getCountryCode = (phoneNumber: string) => {
  if (phoneNumber.startsWith("+")) {
    const phoneCodes: Record<string, CountryData> = phoneCodesJson;
    const phoneCodesArr = Object.keys(phoneCodes);
    phoneNumber = phoneNumber.slice(1);
    const allMatchedCountries: { name: string; code: string }[] = [];
    for (let i = 0; i < phoneCodesArr.length; i++) {
      if (
        phoneNumber.startsWith(
          phoneCodes[phoneCodesArr[i]].code.replaceAll("-", ""),
        )
      ) {
        allMatchedCountries.push({
          name: phoneCodesArr[i],
          code: phoneCodes[phoneCodesArr[i]].code.replaceAll("-", ""),
        });
      }
    }
    // returns the country which is longest in case there are multiple matches
    if (allMatchedCountries.length === 0) return undefined;
    const matchedCountry = allMatchedCountries.reduce((max, country) =>
      max.code > country.code ? max : country,
    );
    const sameCodeCountries = allMatchedCountries.filter(
      (country) => country.code === matchedCountry.code,
    );
    if (matchedCountry === undefined) return undefined;
    // some countries share same country code but differ in area codes
    // The area codes are checked for such countries
    if (matchedCountry.code == "1") {
      const areaCode = phoneNumber.substring(1, 4);
      return (
        sameCodeCountries.find((country) =>
          AREACODES[country.name]?.includes(areaCode),
        )?.name ?? "US"
      );
    } else if (matchedCountry.code === "262") {
      const areaCode = phoneNumber.substring(3, 6);
      return sameCodeCountries.find((country) =>
        AREACODES[country.name]?.includes(areaCode),
      )?.name;
    } else if (matchedCountry.code === "61") {
      const areaCode = phoneNumber.substring(2, 7);
      return (
        sameCodeCountries.find((country) =>
          AREACODES[country.name]?.includes(areaCode),
        )?.name ?? "AU"
      );
    } else if (matchedCountry.code === "599") {
      const areaCode = phoneNumber.substring(3, 4);
      return (
        sameCodeCountries.find((country) =>
          AREACODES[country.name]?.includes(areaCode),
        )?.name ?? "CW"
      );
    } else if (matchedCountry.code == "7") {
      const areaCode = phoneNumber.substring(1, 2);
      return (
        sameCodeCountries.find((country) =>
          AREACODES[country.name]?.includes(areaCode),
        )?.name ?? "RU"
      );
    } else if (matchedCountry.code == "47") {
      const areaCode = phoneNumber.substring(2, 4);
      return (
        sameCodeCountries.find((country) =>
          AREACODES[country.name]?.includes(areaCode),
        )?.name ?? "NO"
      );
    }
    return matchedCountry.name;
  }
  return undefined;
};

const getRelativeDateSuffix = (abbreviated: boolean) => {
  return {
    day: abbreviated ? "d" : "days",
    month: abbreviated ? "mo" : "months",
    year: abbreviated ? "Y" : "years",
  };
};

export const patientAgeInYears = (obj: PatientModel) => {
  const start = dayjs(
    obj.date_of_birth
      ? new Date(obj.date_of_birth)
      : new Date(obj.year_of_birth!, 0, 1),
  );

  const end = dayjs(
    obj.death_datetime ? new Date(obj.death_datetime) : new Date(),
  );

  return end.diff(start, "years");
};

export const formatPatientAge = (obj: PatientModel, abbreviated = false) => {
  const suffixes = getRelativeDateSuffix(abbreviated);

  const start = dayjs(
    obj.date_of_birth
      ? new Date(obj.date_of_birth)
      : new Date(obj.year_of_birth!, 0, 1),
  );

  const end = dayjs(
    obj.death_datetime ? new Date(obj.death_datetime) : new Date(),
  );

  const years = end.diff(start, "years");
  if (years) {
    return `${years} ${suffixes.year}`;
  }

  // Skip representing as no. of months/days if we don't know the date of birth
  // since it would anyways be inaccurate.
  if (!obj.date_of_birth) {
    return abbreviated
      ? `Born ${obj.year_of_birth}`
      : `Born on ${obj.year_of_birth}`;
  }

  const month = end.diff(start, "month");
  const day = end.diff(start.add(month, "month"), "day");
  if (month) {
    return `${month}${suffixes.month} ${day}${suffixes.day}`;
  }
  return `${day}${suffixes.day}`;
};

export const scrollTo = (id: string | boolean) => {
  const element = document.querySelector(`#${id}`);
  element?.scrollIntoView({ behavior: "smooth", block: "center" });
};

export const compareBy = <T extends object>(key: keyof T) => {
  return (a: T, b: T) => {
    return a[key] < b[key] ? -1 : a[key] > b[key] ? 1 : 0;
  };
};

export const compareByDateString = <T extends object>(key: keyof T) => {
  return (a: T, b: T) => {
    const aV = new Date(a[key] as string);
    const bV = new Date(b[key] as string);
    return aV < bV ? -1 : aV > bV ? 1 : 0;
  };
};

export const isValidUrl = (url?: string) => {
  try {
    new URL(url ?? "");
    return true;
  } catch {
    return false;
  }
};

export const mergeQueryOptions = <T extends object>(
  selected: T[],
  queryOptions: T[],
  compareBy: (obj: T) => T[keyof T],
) => {
  if (!selected.length) return queryOptions;
  return [
    ...selected,
    ...queryOptions.filter(
      (option) => !selected.find((s) => compareBy(s) === compareBy(option)),
    ),
  ];
};

export const properRoundOf = (value: number) => {
  if (value % 1 === 0) {
    return value.toFixed();
  }
  return value.toFixed(2);
};

export const isPostPartum = (data_of_delivery?: string) => {
  return dayjs().diff(data_of_delivery, "week") <= 6;
};

export const isAntenatal = (menstruation_start_date?: string) => {
  return dayjs().diff(menstruation_start_date, "month") <= 9;
};

/**
 * A utility method to format an array of string to human readable format.
 *
 * @param values Array of strings to be made human readable.
 * @returns Human readable version of the list of strings
 */
export const humanizeStrings = (strings: readonly string[], empty = "") => {
  if (strings.length === 0) {
    return empty;
  }

  if (strings.length === 1) {
    return strings[0];
  }

  const [last, ...items] = [...strings].reverse();
  return `${items.reverse().join(", ")} and ${last}`;
};

export type ValueDescription = {
  till?: number;
  text: React.ReactNode;
  className?: string;
  color?: string;
};

export const getValueDescription = (
  valueDescriptions: ValueDescription[],
  value: number,
) => {
  return valueDescriptions.find((vd) => (vd.till || 0) >= (value || 0));
};

export const rangeValueDescription = (range: {
  low?: number;
  high?: number;
}) => {
  const results: ValueDescription[] = [];

  if (range.low != null) {
    results.push({
      till: range.low,
      text: "Low",
      className: "text-red-500",
    });
  }

  results.push({
    till: range.high,
    text: "Normal",
    className: "text-green-500",
  });

  if (range.high != null) {
    results.push({
      text: "High",
      className: "text-red-500",
    });
  }

  return results;
};

export const celsiusToFahrenheit = (celsius: number) => {
  return (celsius * 9) / 5 + 32;
};

export const fahrenheitToCelsius = (fahrenheit: number) => {
  return ((fahrenheit - 32) * 5) / 9;
};

/**
 * Although same as `Objects.keys(...)`, this provides better type-safety.
 */
export const keysOf = <T extends object>(obj: T) => {
  return Object.keys(obj) as (keyof T)[];
};

// Utility to check if a value is "empty"
export const isEmpty = (value: unknown) => {
  return value === "" || value == undefined;
};

// equivalent to lodash omitBy
export function omitBy<T extends Record<string, unknown>>(
  obj: T,
  predicate: (value: unknown) => boolean,
): Partial<T> {
  return Object.fromEntries(
    Object.entries(obj).filter(([_, value]) => !predicate(value)),
  ) as Partial<T>;
}

<<<<<<< HEAD
=======
export const properCase = (str: string) => {
  return str
    .split("_")
    .map((word) => word.charAt(0).toUpperCase() + word.slice(1).toLowerCase())
    .join(" ");
};

>>>>>>> cfa055d9
export const getMonthStartAndEnd = (date: Date) => {
  return {
    start: new Date(date.getFullYear(), date.getMonth(), 1),
    end: new Date(date.getFullYear(), date.getMonth() + 1, 0),
  };
};<|MERGE_RESOLUTION|>--- conflicted
+++ resolved
@@ -569,8 +569,6 @@
   ) as Partial<T>;
 }
 
-<<<<<<< HEAD
-=======
 export const properCase = (str: string) => {
   return str
     .split("_")
@@ -578,7 +576,6 @@
     .join(" ");
 };
 
->>>>>>> cfa055d9
 export const getMonthStartAndEnd = (date: Date) => {
   return {
     start: new Date(date.getFullYear(), date.getMonth(), 1),
