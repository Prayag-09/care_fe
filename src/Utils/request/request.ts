--- conflicted
+++ resolved
@@ -19,18 +19,7 @@
     signal,
   }: Options<TData, TBody> = {},
 ): Promise<RequestResult<TData>> {
-<<<<<<< HEAD
-  if (controllerRef) {
-    controllerRef.current?.abort();
-    controllerRef.current = new AbortController();
-  }
-
-  const signal = controller?.signal ?? controllerRef?.current?.signal;
-  console.log("careConfig", careConfig);
-=======
->>>>>>> 8a3a59fd
   const url = `${careConfig.apiUrl}${makeUrl(path, query, pathParams)}`;
-  console.log("request url", url);
 
   const options: RequestInit = { method, signal };
 
