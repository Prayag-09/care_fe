import { useQuery } from "@tanstack/react-query";
import { useMemo, useRef } from "react";

import request from "@/Utils/request/request";
import { QueryRoute, RequestOptions } from "@/Utils/request/types";

import { mergeRequestOptions } from "./utils";

export interface QueryOptions<TData> extends RequestOptions<TData> {
  prefetch?: boolean;
  key?: string;
}

<<<<<<< HEAD
export default function useQuery<TData, TBody = unknown>(
  route: QueryRoute<TData, TBody>,
=======
/**
 * @deprecated use `useQuery` from `@tanstack/react-query` instead.
 */
export default function useTanStackQueryInstead<TData>(
  route: QueryRoute<TData>,
>>>>>>> 8a3a59fd
  options?: QueryOptions<TData>,
) {
  const overridesRef = useRef<QueryOptions<TData>>();

  // Ensure unique key for each usage of the hook unless explicitly provided
  // (hack to opt-out of tanstack query's caching between usages)
  const key = useMemo(() => options?.key ?? Math.random(), [options?.key]);

  const {
    data: response,
    refetch,
    isFetching: isLoading,
  } = useQuery({
    queryKey: [route.path, options?.pathParams, options?.query, key],
    queryFn: async ({ signal }) => {
      const resolvedOptions = overridesRef.current
        ? mergeRequestOptions(options || {}, overridesRef.current)
        : options;

      return await request(route, { ...resolvedOptions, signal });
    },
    enabled: options?.prefetch ?? true,
    refetchOnWindowFocus: false,
  });

  return {
    data: response?.data,
    loading: isLoading,
    error: response?.error,
    res: response?.res,
    /**
     * Refetch function that applies new options and fetches fresh data.
     */
    refetch: async (overrides?: QueryOptions<TData>) => {
      overridesRef.current = overrides;
      await refetch();
      return response!;
    },
  };
}<|MERGE_RESOLUTION|>--- conflicted
+++ resolved
@@ -11,16 +11,11 @@
   key?: string;
 }
 
-<<<<<<< HEAD
-export default function useQuery<TData, TBody = unknown>(
-  route: QueryRoute<TData, TBody>,
-=======
 /**
  * @deprecated use `useQuery` from `@tanstack/react-query` instead.
  */
-export default function useTanStackQueryInstead<TData>(
-  route: QueryRoute<TData>,
->>>>>>> 8a3a59fd
+export default function useTanStackQueryInstead<TData, TBody = unknown>(
+  route: QueryRoute<TData, TBody>,
   options?: QueryOptions<TData>,
 ) {
   const overridesRef = useRef<QueryOptions<TData>>();
