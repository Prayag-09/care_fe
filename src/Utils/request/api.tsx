import {
  CommentModel,
  FacilityModel,
  FacilityRequest,
} from "@/components/Facility/models";
import {
  CreateFileRequest,
  CreateFileResponse,
  FileUploadModel,
} from "@/components/Patient/models";
import { AuthUserModel, UpdatePasswordForm } from "@/components/Users/models";

import { PaginatedResponse } from "@/Utils/request/types";
import { AppointmentPatientRegister } from "@/pages/Patient/Utils";
import { MFAAuthenticationToken } from "@/types/auth/otp";
import { Code } from "@/types/base/code/code";
import { Encounter, EncounterEditRequest } from "@/types/emr/encounter";
import {
  Observation,
  ObservationAnalyzeResponse,
} from "@/types/emr/observation";
<<<<<<< HEAD
import { PatientModel } from "@/types/emr/patient/patient";
=======
import { PartialPatientModel, Patient } from "@/types/emr/patient";
>>>>>>> c5cfad94
import {
  BaseFacility,
  CreateFacility,
  FacilityData,
} from "@/types/facility/facility";
import { Message } from "@/types/notes/messages";
import { Thread } from "@/types/notes/threads";
import { PlugConfig } from "@/types/plugConfig";
import {
  BatchRequestBody,
  BatchSubmissionResult,
} from "@/types/questionnaire/batch";
import type { QuestionnaireResponse } from "@/types/questionnaire/questionnaireResponse";
import {
  CreateResourceRequest,
  ResourceRequest,
  UpdateResourceRequest,
} from "@/types/resourceRequest/resourceRequest";
import { UserBase } from "@/types/user/user";

/**
 * A fake function that returns an empty object casted to type T
 * @returns Empty object as type T
 */
export function Type<T>(): T {
  return {} as T;
}

export interface JwtTokenObtainPair {
  access: string;
  refresh: string;
}

export type LoginResponse = JwtTokenObtainPair | MFAAuthenticationToken;

export interface LoginCredentials {
  username: string;
  password: string;
}

export enum HttpMethod {
  GET = "GET",
  POST = "POST",
  PUT = "PUT",
  PATCH = "PATCH",
  DELETE = "DELETE",
}

export const API = <TResponse, TBody = undefined>(
  route: `${HttpMethod} ${string}`,
) => {
  const [method, path] = route.split(" ") as [HttpMethod, string];
  return {
    path,
    method,
    TRes: Type<TResponse>(),
    TBody: Type<TBody>(),
  };
};

const routes = {
  // Auth Endpoints
  login: {
    path: "/api/v1/auth/login/",
    method: "POST",
    noAuth: true,
    TRes: Type<LoginResponse>(),
    TBody: Type<LoginCredentials>(),
  },

  logout: {
    path: "/api/v1/auth/logout/",
    method: "POST",
    TBody: Type<JwtTokenObtainPair>(),
  },

  token_refresh: {
    path: "/api/v1/auth/token/refresh/",
    method: "POST",
    TRes: Type<JwtTokenObtainPair>(),
    TBody: Type<{ refresh: JwtTokenObtainPair["refresh"] }>(),
  },

  checkResetToken: {
    path: "/api/v1/password_reset/check/",
    method: "POST",
    noAuth: true,
    TRes: Type<Record<string, never>>(),
    TBody: Type<{
      token: string;
    }>(),
  },

  resetPassword: {
    path: "/api/v1/password_reset/confirm/",
    method: "POST",
    noAuth: true,
    TRes: Type<Record<string, never>>(),
    TBody: Type<{
      password: string;
      confirm: string;
    }>(),
  },

  forgotPassword: {
    path: "/api/v1/password_reset/",
    method: "POST",
    noAuth: true,
    TRes: Type<Record<string, never>>(),
    TBody: Type<{
      username: string;
    }>(),
  },

  updatePassword: {
    path: "/api/v1/password_change/",
    method: "PUT",
    TRes: Type<{ message: string }>(),
    TBody: Type<UpdatePasswordForm>(),
  },
  // User Endpoints
  currentUser: {
    path: "/api/v1/users/getcurrentuser/",
    TRes: Type<AuthUserModel>(),
  },

  deleteProfilePicture: {
    path: "/api/v1/users/{username}/profile_picture/",
    method: "DELETE",
    TRes: Type<AuthUserModel>(),
    TBody: Type<void>(),
  },

  deleteUser: {
    path: "/api/v1/users/{username}/",
    method: "DELETE",
    TRes: Type<Record<string, never>>(),
    TBody: Type<void>(),
  },

  getPermittedFacility: {
    path: "/api/v1/facility/{id}/",
    method: "GET",
    TRes: Type<FacilityData>(),
  },

  getAnyFacility: {
    path: "/api/v1/getallfacilities/{id}/",
    method: "GET",
    TRes: Type<FacilityModel>(),
  },

  updateFacility: {
    path: "/api/v1/facility/{id}/",
    method: "PUT",
    TRes: Type<FacilityModel>(),
    TBody: Type<FacilityRequest>(),
  },

  deleteFacilityCoverImage: {
    path: "/api/v1/facility/{id}/cover_image/",
    method: "DELETE",
    TRes: Type<Record<string, never>>(),
    TBody: Type<void>(),
  },

  getScheduleAbleFacilityUser: {
    path: "/api/v1/facility/{facility_id}/schedulable_users/{user_id}/",
    TRes: Type<UserBase>(),
  },

  getScheduleAbleFacilityUsers: {
    path: "/api/v1/facility/{facility_id}/schedulable_users/",
    TRes: Type<PaginatedResponse<UserBase>>(),
  },

  // Patient

  searchPatient: {
    path: "/api/v1/patient/search/",
    method: "POST",
    TRes: Type<PaginatedResponse<PartialPatientModel>>(),
  },

  addPatient: {
    path: "/api/v1/patient/",
    method: "POST",
    TRes: Type<Patient>(),
  },
  getPatient: {
    path: "/api/v1/patient/{id}/",
    method: "GET",
    TBody: Type<Patient>(),
    TRes: Type<Patient>(),
  },
  updatePatient: {
    path: "/api/v1/patient/{id}/",
    method: "PUT",
    TRes: Type<Patient>(),
  },

  //Profile

  getUserDetails: {
    path: "/api/v1/users/{username}/",
    method: "GET",
    TRes: Type<UserBase>(),
  },

  // FileUpload Create
  createUpload: {
    path: "/api/v1/files/",
    method: "POST",
    TBody: Type<CreateFileRequest>(),
    TRes: Type<CreateFileResponse>(),
  },
  viewUpload: {
    path: "/api/v1/files/",
    method: "GET",
    TRes: Type<PaginatedResponse<FileUploadModel>>(),
  },
  retrieveUpload: {
    path: "/api/v1/files/{id}/",
    method: "GET",
    TRes: Type<FileUploadModel>(),
  },
  editUpload: {
    path: "/api/v1/files/{id}/",
    method: "PUT",
    TBody: Type<Partial<FileUploadModel>>(),
    TRes: Type<FileUploadModel>(),
  },
  markUploadCompleted: {
    path: "/api/v1/files/{id}/mark_upload_completed/",
    method: "POST",
    TRes: Type<FileUploadModel>(),
  },
  archiveUpload: {
    path: "/api/v1/files/{id}/archive/",
    method: "POST",
    TRes: Type<FileUploadModel>(),
    TBody: Type<{ archive_reason: string }>(),
  },

  // Request
  createResource: {
    path: "/api/v1/resource/",
    method: "POST",
    TRes: Type<ResourceRequest>(),
    TBody: Type<CreateResourceRequest>(),
  },
  updateResource: {
    path: "/api/v1/resource/{id}/",
    method: "PUT",
    TRes: Type<ResourceRequest>(),
    TBody: Type<UpdateResourceRequest>(),
  },
  listResourceRequests: {
    path: "/api/v1/resource/",
    method: "GET",
    TRes: Type<PaginatedResponse<ResourceRequest>>(),
  },
  getResourceDetails: {
    path: "/api/v1/resource/{id}/",
    method: "GET",
    TRes: Type<ResourceRequest>(),
  },
  getResourceComments: {
    path: "/api/v1/resource/{id}/comment/",
    method: "GET",
    TRes: Type<PaginatedResponse<CommentModel>>(),
  },
  addResourceComments: {
    path: "/api/v1/resource/{id}/comment/",
    method: "POST",
    TRes: Type<CommentModel>(),
    TBody: Type<Partial<CommentModel>>(),
  },

  facility: {
    getUsers: {
      path: "/api/v1/facility/{facility_id}/users/",
      method: "GET",
      TRes: Type<PaginatedResponse<UserBase>>(),
    },
    list: {
      path: "/api/v1/facility/",
      method: "GET",
      TRes: Type<PaginatedResponse<BaseFacility>>(),
    },
    create: {
      path: "/api/v1/facility/",
      method: "POST",
      TRes: Type<BaseFacility>(),
      TBody: Type<CreateFacility>(),
    },
    show: {
      path: "/api/v1/facility/{id}/",
      method: "GET",
      TRes: Type<FacilityData>(),
    },
  },

  valueset: {
    expand: {
      path: "/api/v1/valueset/{system}/expand/",
      method: "POST",
      TBody: Type<{ search: string; count: number }>(),
      TRes: Type<{ results: Code[] }>(),
    },
  },

  batchRequest: {
    path: "/api/v1/batch_requests/",
    method: "POST",
    TRes: Type<{
      results: BatchSubmissionResult[];
    }>(),
    TBody: Type<BatchRequestBody>(),
  },

  plugConfig: {
    listPlugConfigs: {
      path: "/api/v1/plug_config/",
      method: "GET",
      TRes: Type<{ configs: PlugConfig[] }>(),
    },
    getPlugConfig: {
      path: "/api/v1/plug_config/{slug}/",
      method: "GET",
      TRes: Type<PlugConfig>(),
    },
    createPlugConfig: {
      path: "/api/v1/plug_config/",
      method: "POST",
      TReq: Type<PlugConfig>(),
      TRes: Type<PlugConfig>(),
    },
    updatePlugConfig: {
      path: "/api/v1/plug_config/{slug}/",
      method: "PATCH",
      TReq: Type<PlugConfig>(),
      TRes: Type<PlugConfig>(),
    },
    deletePlugConfig: {
      path: "/api/v1/plug_config/{slug}/",
      method: "DELETE",
      TRes: Type<Record<string, never>>(),
      TBody: Type<void>(),
    },
  },
  getQuestionnaireResponses: {
    path: "/api/v1/patient/{patientId}/questionnaire_response/",
    method: "GET",
    TRes: Type<PaginatedResponse<QuestionnaireResponse>>(),
  },
  getQuestionnaireResponse: {
    path: "/api/v1/patient/{patientId}/questionnaire_response/{responseId}/",
    method: "GET",
    TRes: Type<QuestionnaireResponse>(),
  },
  listObservations: {
    path: "/api/v1/patient/{patientId}/observation/",
    method: "GET",
    TRes: Type<PaginatedResponse<Observation>>(),
  },
  observationsAnalyse: {
    path: "/api/v1/patient/{patientId}/observation/analyse/",
    method: "POST",
    TRes: Type<ObservationAnalyzeResponse>(),
  },

  // Notes Routes
  notes: {
    patient: {
      listThreads: {
        path: "/api/v1/patient/{patientId}/thread/",
        method: "GET",
        TRes: Type<PaginatedResponse<Thread>>(),
        TQuery: Type<{ encounter: string }>(),
      },
      createThread: {
        path: "/api/v1/patient/{patientId}/thread/",
        method: "POST",
        TRes: Type<Thread>(),
        TBody: Type<{ title: string; encounter: string }>(),
      },
      getMessages: {
        path: "/api/v1/patient/{patientId}/thread/{threadId}/note/",
        method: "GET",
        TRes: Type<PaginatedResponse<Message>>(),
      },
      postMessage: {
        path: "/api/v1/patient/{patientId}/thread/{threadId}/note/",
        method: "POST",
        TRes: Type<Message>(),
        TBody: Type<{ message: string }>(),
      },
    },
  },

  // Encounter Routes
  encounter: {
    list: {
      path: "/api/v1/encounter/",
      method: "GET",
      TRes: Type<PaginatedResponse<Encounter>>(),
    },
    create: {
      path: "/api/v1/encounter/",
      method: "POST",
      TRes: Type<Encounter>(),
      TBody: Type<EncounterEditRequest>(),
    },
    get: {
      path: "/api/v1/encounter/{id}/",
      method: "GET",
      TRes: Type<Encounter>(),
    },
    update: {
      path: "/api/v1/encounter/{id}/",
      method: "PUT",
      TRes: Type<Encounter>(),
      TBody: Type<EncounterEditRequest>(),
    },
    addOrganization: {
      path: "/api/v1/encounter/{encounterId}/organizations_add/",
      method: "POST",
      TRes: Type<Encounter>(),
      TBody: Type<{ organization: string }>(),
    },
    removeOrganization: {
      path: "/api/v1/encounter/{encounterId}/organizations_remove/",
      method: "DELETE",
      TRes: Type<Encounter>(),
      TBody: Type<{ organization: string }>(),
    },
    generateDischargeSummary: {
      path: "/api/v1/encounter/{encounterId}/generate_discharge_summary/",
      method: "POST",
      TRes: Type<{ detail: string }>(),
    },
  },

  // New Patient Routes

  patient: {
    getPatient: {
      path: "/api/v1/patient/{id}/",
      method: "GET",
      TBody: Type<Patient>(),
      TRes: Type<Patient>(),
    },
    allergyIntolerance: {
      create: {
        method: "POST",
        path: "/api/v1/patient/:patientId/allergy_intolerance/",
      },
    },
    users: {
      addUser: {
        method: "POST",
        path: "/api/v1/patient/{patientId}/add_user/",
        TRes: Type<UserBase>(),
        TBody: Type<{ user: string; role: string }>(),
      },
      listUsers: {
        method: "GET",
        path: "/api/v1/patient/{patientId}/get_users/",
        TRes: Type<PaginatedResponse<UserBase>>(),
      },
      removeUser: {
        method: "POST",
        path: "/api/v1/patient/{patientId}/delete_user/",
        TRes: Type<{ user: string }>(),
      },
    },
    search_retrieve: {
      path: "/api/v1/patient/search_retrieve/",
      method: "POST",
      TRes: Type<Patient>(),
      TBody: Type<{
        phone_number: string;
        year_of_birth: string;
        partial_id: string;
      }>(),
    },
  },

  // OTP Routes
  otp: {
    sendOtp: {
      path: "/api/v1/otp/send/",
      method: "POST",
      TBody: Type<{ phone_number: string }>(),
      TRes: Type<Record<string, never>>(),
      auth: {
        key: "Authorization",
        value: "{OTP_API_KEY}",
        type: "header",
      },
    },
    loginByOtp: {
      path: "/api/v1/otp/login/",
      method: "POST",
      TBody: Type<{ phone_number: string; otp: string }>(),
      TRes: Type<{ access: string }>(),
    },
    getPatient: {
      path: "/api/v1/otp/patient/",
      method: "GET",
      TRes: Type<PaginatedResponse<Patient>>(),
      auth: {
        key: "Authorization",
        value: "Bearer {token}",
        type: "header",
      },
    },
    createPatient: {
      path: "/api/v1/otp/patient/",
      method: "POST",
      TBody: Type<Partial<AppointmentPatientRegister>>(),
      TRes: Type<Patient>(),
      auth: {
        key: "Authorization",
        value: "Bearer {token}",
        type: "header",
      },
    },
  },
} as const;

export default routes;<|MERGE_RESOLUTION|>--- conflicted
+++ resolved
@@ -19,11 +19,7 @@
   Observation,
   ObservationAnalyzeResponse,
 } from "@/types/emr/observation";
-<<<<<<< HEAD
-import { PatientModel } from "@/types/emr/patient/patient";
-=======
-import { PartialPatientModel, Patient } from "@/types/emr/patient";
->>>>>>> c5cfad94
+import { PartialPatientModel, Patient } from "@/types/emr/patient/patient";
 import {
   BaseFacility,
   CreateFacility,
