import { PaginatedResponse } from "@/Utils/request/types";
import { AppointmentPatientRegister } from "@/pages/Patient/Utils";
<<<<<<< HEAD
import { BatchRequestBody } from "@/types/base/batch/batch";
import { Code } from "@/types/base/code/code";
import { PatientRead } from "@/types/emr/patient/patient";
import { PlugConfig } from "@/types/plugConfig";
import { BatchSubmissionResult } from "@/types/questionnaire/batch";
=======
import { MFAAuthenticationToken } from "@/types/auth/otp";
import {
  BatchRequestBody,
  BatchRequestResponse,
} from "@/types/base/batch/batch";
import { Code } from "@/types/base/code/code";
import { PatientRead } from "@/types/emr/patient/patient";
import { PlugConfig } from "@/types/plugConfig";
import { CommentModel } from "@/types/resourceRequest/resourceRequest";
>>>>>>> 0c0534e4
import {
  CommentModel,
  CreateResourceRequest,
  ResourceRequest,
  UpdateResourceRequest,
} from "@/types/resourceRequest/resourceRequest";
import { UserReadMinimal } from "@/types/user/user";

/**
 * A fake function that returns an empty object casted to type T
 * @returns Empty object as type T
 */
export function Type<T>(): T {
  return {} as T;
}

export enum HttpMethod {
  GET = "GET",
  POST = "POST",
  PUT = "PUT",
  PATCH = "PATCH",
  DELETE = "DELETE",
}

export const API = <TResponse, TBody = undefined>(
  route: `${HttpMethod} ${string}`,
) => {
  const [method, path] = route.split(" ") as [HttpMethod, string];
  return {
    path,
    method,
    TRes: Type<TResponse>(),
    TBody: Type<TBody>(),
  };
};

/**
 * @deprecated use object specific api instead
 */
const routes = {
  getScheduleAbleFacilityUser: {
    path: "/api/v1/facility/{facility_id}/schedulable_users/{user_id}/",
    TRes: Type<UserReadMinimal>(),
  },

  getScheduleAbleFacilityUsers: {
    path: "/api/v1/facility/{facility_id}/schedulable_users/",
    TRes: Type<PaginatedResponse<UserReadMinimal>>(),
  },

  // Request
  createResource: {
    path: "/api/v1/resource/",
    method: "POST",
    TRes: Type<ResourceRequest>(),
    TBody: Type<CreateResourceRequest>(),
  },
  updateResource: {
    path: "/api/v1/resource/{id}/",
    method: "PUT",
    TRes: Type<ResourceRequest>(),
    TBody: Type<UpdateResourceRequest>(),
  },
  listResourceRequests: {
    path: "/api/v1/resource/",
    method: "GET",
    TRes: Type<PaginatedResponse<ResourceRequest>>(),
  },
  getResourceDetails: {
    path: "/api/v1/resource/{id}/",
    method: "GET",
    TRes: Type<ResourceRequest>(),
  },
  getResourceComments: {
    path: "/api/v1/resource/{id}/comment/",
    method: "GET",
    TRes: Type<PaginatedResponse<CommentModel>>(),
  },
  addResourceComments: {
    path: "/api/v1/resource/{id}/comment/",
    method: "POST",
    TRes: Type<CommentModel>(),
    TBody: Type<Partial<CommentModel>>(),
  },

  valueset: {
    expand: {
      path: "/api/v1/valueset/{system}/expand/",
      method: "POST",
      TBody: Type<{ search: string; count: number }>(),
      TRes: Type<{ results: Code[] }>(),
    },
  },

  batchRequest: {
    path: "/api/v1/batch_requests/",
    method: "POST",
    TRes: Type<{
      results: BatchRequestResponse[];
    }>(),
    TBody: Type<BatchRequestBody>(),
  },

  plugConfig: {
    listPlugConfigs: {
      path: "/api/v1/plug_config/",
      method: "GET",
      TRes: Type<{ configs: PlugConfig[] }>(),
    },
    getPlugConfig: {
      path: "/api/v1/plug_config/{slug}/",
      method: "GET",
      TRes: Type<PlugConfig>(),
    },
    createPlugConfig: {
      path: "/api/v1/plug_config/",
      method: "POST",
      TReq: Type<PlugConfig>(),
      TRes: Type<PlugConfig>(),
    },
    updatePlugConfig: {
      path: "/api/v1/plug_config/{slug}/",
      method: "PATCH",
      TReq: Type<PlugConfig>(),
      TRes: Type<PlugConfig>(),
    },
    deletePlugConfig: {
      path: "/api/v1/plug_config/{slug}/",
      method: "DELETE",
      TRes: Type<Record<string, never>>(),
      TBody: Type<void>(),
    },
  },

  // OTP Routes
  otp: {
    sendOtp: {
      path: "/api/v1/otp/send/",
      method: "POST",
      TBody: Type<{ phone_number: string }>(),
      TRes: Type<Record<string, never>>(),
      auth: {
        key: "Authorization",
        value: "{OTP_API_KEY}",
        type: "header",
      },
    },
    loginByOtp: {
      path: "/api/v1/otp/login/",
      method: "POST",
      TBody: Type<{ phone_number: string; otp: string }>(),
      TRes: Type<{ access: string }>(),
    },
    getPatient: {
      path: "/api/v1/otp/patient/",
      method: "GET",
      TRes: Type<PaginatedResponse<PatientRead>>(),
      auth: {
        key: "Authorization",
        value: "Bearer {token}",
        type: "header",
      },
    },
    createPatient: {
      path: "/api/v1/otp/patient/",
      method: "POST",
      TBody: Type<Partial<AppointmentPatientRegister>>(),
      TRes: Type<PatientRead>(),
      auth: {
        key: "Authorization",
        value: "Bearer {token}",
        type: "header",
      },
    },
  },
} as const;

export default routes;<|MERGE_RESOLUTION|>--- conflicted
+++ resolved
@@ -1,22 +1,9 @@
 import { PaginatedResponse } from "@/Utils/request/types";
 import { AppointmentPatientRegister } from "@/pages/Patient/Utils";
-<<<<<<< HEAD
-import { BatchRequestBody } from "@/types/base/batch/batch";
 import { Code } from "@/types/base/code/code";
 import { PatientRead } from "@/types/emr/patient/patient";
 import { PlugConfig } from "@/types/plugConfig";
-import { BatchSubmissionResult } from "@/types/questionnaire/batch";
-=======
-import { MFAAuthenticationToken } from "@/types/auth/otp";
-import {
-  BatchRequestBody,
-  BatchRequestResponse,
-} from "@/types/base/batch/batch";
-import { Code } from "@/types/base/code/code";
-import { PatientRead } from "@/types/emr/patient/patient";
-import { PlugConfig } from "@/types/plugConfig";
-import { CommentModel } from "@/types/resourceRequest/resourceRequest";
->>>>>>> 0c0534e4
+import { BatchRequestBody, BatchRequestResponse } from "@/types/base/batch/batch";
 import {
   CommentModel,
   CreateResourceRequest,
