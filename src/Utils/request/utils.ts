--- conflicted
+++ resolved
@@ -83,18 +83,6 @@
   } catch {
     return (await res.text()) as TData;
   }
-<<<<<<< HEAD
-=======
-}
-
-export function handleUploadPercentage(
-  event: ProgressEvent,
-  setUploadPercent: Dispatch<SetStateAction<number>>,
-) {
-  if (event.lengthComputable) {
-    const percentComplete = Math.round((event.loaded / event.total) * 100);
-    setUploadPercent(percentComplete);
-  }
 }
 
 export function swapElements<T>(arr: T[], idx1: number, idx2: number): T[] {
@@ -104,5 +92,4 @@
   const newArray = [...arr];
   [newArray[idx1], newArray[idx2]] = [newArray[idx2], newArray[idx1]];
   return newArray;
->>>>>>> c363c5bc
 }