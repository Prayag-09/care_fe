import {
  Bed,
  Building,
  Building2,
  Car,
  Eye,
  Home,
  Hospital,
  LucideIcon,
  Map,
} from "lucide-react";

<<<<<<< HEAD
import { Code } from "@/types/base/code/code";
=======
import { Badge } from "@/components/ui/badge";

>>>>>>> 563733a1
import { Encounter } from "@/types/emr/encounter";
import { FacilityOrganization } from "@/types/facilityOrganization/facilityOrganization";

export type AvailabilityStatus = "available" | "unavailable";

export type Status = "active" | "inactive" | "unknown";

export type OperationalStatus = "C" | "H" | "O" | "U" | "K" | "I";

export type LocationMode = "instance" | "kind";

export type LocationForm = (typeof LocationFormOptions)[number];

export interface LocationBase {
  status: Status;
  operational_status: OperationalStatus;
  name: string;
  description: string;
  location_type?: Code;
  form: LocationForm;
  mode: LocationMode;
  availability_status: AvailabilityStatus;
}

export interface LocationDetail extends LocationBase {
  id: string;
  organizations: FacilityOrganization[];
  sort_index: number;
}

export interface LocationList extends LocationBase {
  id: string;
  has_children: boolean;
  parent?: LocationList;
  current_encounter?: Encounter;
  sort_index: number;
}

export interface LocationWrite extends LocationBase {
  id?: string;
  parent?: string;
  organizations: string[];
  mode: LocationMode;
}

export const LocationFormOptions = [
  "si",
  "bu",
  "wi",
  "wa",
  "lvl",
  "co",
  "ro",
  "bd",
  "ve",
  "ho",
  "ca",
  "rd",
  "area",
  "jdn",
  "vi",
] as const;

export const LocationTypeIcons = {
  bd: Bed, // bed
  wa: Hospital, // ward
  lvl: Building2, // level/floor
  bu: Building, // building
  si: Map, // site
  wi: Building2, // wing
  co: Building2, // corridor
  ro: Home, // room
  ve: Car, // vehicle
  ho: Home, // house
  ca: Car, // carpark
  rd: Car, // road
  area: Map, // area
  jdn: Map, // garden
  vi: Eye, // virtual
} as const satisfies Record<LocationForm, LucideIcon>;

export const LOCATION_TYPE_BADGE_COLORS = {
  bd: "blue", // bed
  wa: "teal", // ward
  lvl: "green", // level/floor
  bu: "yellow", // building
<<<<<<< HEAD
  si: "orange", // site
  wi: "indigo", // wing
  co: "pink", // corridor
  ro: "blue", // room
  ve: "secondary", // vehicle
  ho: "primary", // house
  ca: "purple", // carpark
  rd: "secondary", // road
  area: "blue", // area
  jdn: "green", // garden
  vi: "blue", // virtual
} as const satisfies Record<LocationForm, string>;
=======
  si: "destructive", // site
  wi: "indigo", // wing
  co: "pink", // corridor
  ro: "blue", // room
  ve: "cyan", // vehicle
  ho: "primary", // house
  ca: "indigo", // carpark
  rd: "yellow", // road
  area: "green", // area
  jdn: "teal", // garden
  vi: "indigo", // virtual
} as const satisfies Record<
  LocationForm,
  React.ComponentProps<typeof Badge>["variant"]
>;
>>>>>>> 563733a1
<|MERGE_RESOLUTION|>--- conflicted
+++ resolved
@@ -10,12 +10,9 @@
   Map,
 } from "lucide-react";
 
-<<<<<<< HEAD
-import { Code } from "@/types/base/code/code";
-=======
 import { Badge } from "@/components/ui/badge";
 
->>>>>>> 563733a1
+import { Code } from "@/types/base/code/code";
 import { Encounter } from "@/types/emr/encounter";
 import { FacilityOrganization } from "@/types/facilityOrganization/facilityOrganization";
 
@@ -102,25 +99,11 @@
   wa: "teal", // ward
   lvl: "green", // level/floor
   bu: "yellow", // building
-<<<<<<< HEAD
   si: "orange", // site
   wi: "indigo", // wing
   co: "pink", // corridor
   ro: "blue", // room
   ve: "secondary", // vehicle
-  ho: "primary", // house
-  ca: "purple", // carpark
-  rd: "secondary", // road
-  area: "blue", // area
-  jdn: "green", // garden
-  vi: "blue", // virtual
-} as const satisfies Record<LocationForm, string>;
-=======
-  si: "destructive", // site
-  wi: "indigo", // wing
-  co: "pink", // corridor
-  ro: "blue", // room
-  ve: "cyan", // vehicle
   ho: "primary", // house
   ca: "indigo", // carpark
   rd: "yellow", // road
@@ -130,5 +113,4 @@
 } as const satisfies Record<
   LocationForm,
   React.ComponentProps<typeof Badge>["variant"]
->;
->>>>>>> 563733a1
+>;