--- conflicted
+++ resolved
@@ -1,11 +1,7 @@
 import { FacilityModel } from "@/components/Facility/models";
 import { UserBareMinimum } from "@/components/Users/models";
 
-<<<<<<< HEAD
-import { PatientModel } from "@/types/emr/patient/patient";
-=======
-import { Patient } from "@/types/emr/patient";
->>>>>>> c5cfad94
+import { Patient } from "@/types/emr/patient/patient";
 import { UserBase } from "@/types/user/user";
 
 export interface ResourceRequest {
